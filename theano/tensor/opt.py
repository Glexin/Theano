--- conflicted
+++ resolved
@@ -384,12 +384,8 @@
                 raise TypeError('Shape element must be scalar', s_i)
             return s_i
         else:
-<<<<<<< HEAD
-            raise TypeError('Unsupported shape element', s_i, s_i.type)
-=======
             raise TypeError('Unsupported shape element', 
                     s_i, type(s_i), getattr(s_i, 'type', None))
->>>>>>> db72e2b8
 
     def set_shape(self, r, s):
         assert r not in self.shape_of
@@ -510,6 +506,7 @@
     inode = input.owner
     if inode and isinstance(inode.op, Elemwise) and inode.op.scalar_op.nin==1:
         return node.env.shape_feature.shape_of[input]
+
 
 register_canonicalize(local_shape_i_lift)
 register_specialize(local_shape_i_lift)
