"""Tensor optimizations addressing the ops in basic.py
"""
# TODO: intelligent merge for mul/add
# TODO: 0*x -> 0


from .. import gof
from ..gof import opt, InconsistencyError, TopoOptimizer
from elemwise import Elemwise, DimShuffle
from .. import scalar
import basic as T
import inplace as I
import numpy as N
import operator
import itertools
import sys
from .. import compile  #to register the optimizer built by this file


# Utilities

def out2in(*local_opts):
    return opt.TopoOptimizer(opt.LocalOptGroup(*local_opts),
                             order = 'out_to_in',
                             failure_callback = lambda exc,opt,pairs: None)

def in2out(*local_opts, **kwargs):
    return opt.TopoOptimizer(opt.LocalOptGroup(*local_opts),
                             order = 'in_to_out',
                             failure_callback = lambda exc,opt,pairs: None,
                             **kwargs)



@gof.optimizer
def insert_inplace_optimizer(env):
    """
    Usage: inplace_optimizer.optimize(env)
    
    Attempts to replace all Broadcast ops by versions of them
    that operate inplace. It operates greedily: for each Broadcast
    Op that is encountered, for each output, tries each input to
    see if it can operate inplace on that input. If so, makes the
    change and go to the next output or Broadcast Op.

    Examples:
      x + y + z -> x += y += z
      (x + y) * (x * y) -> (x += y) *= (x * y) or (x + y) *= (x *= y)
    """
    for node in list(env.nodes):
        op = node.op
        if not isinstance(op, Elemwise):
            continue
        baseline = op.inplace_pattern
        candidate_outputs = [i for i in xrange(len(node.outputs)) if i not in baseline]
        candidate_inputs = [i for i in xrange(len(node.inputs)) if i not in baseline.values()]
        for candidate_output in candidate_outputs:
            for candidate_input in candidate_inputs:
                inplace_pattern = dict(baseline, **{candidate_output: candidate_input})
                try:
                    new = Elemwise(
                        op.scalar_op.__class__(
                            scalar.transfer_type(
                                *[inplace_pattern.get(i, None) \
                                        for i in xrange(len(node.outputs))])),
                        inplace_pattern).make_node(*node.inputs)
                    env.replace_all_validate(zip(node.outputs, new.outputs))
                except (ValueError, TypeError, InconsistencyError), e:
                    continue
                candidate_inputs.remove(candidate_input)
                node = new
                baseline = inplace_pattern
                break
compile.optdb.register('inplace_opt', insert_inplace_optimizer, 75, 'fast_run', 'inplace') 

def register_canonicalize(lopt, *tags, **kwargs):
    name = (kwargs and kwargs.pop('name')) or lopt.__name__
    compile.optdb['canonicalize'].register(name, lopt, 'fast_run', *tags)

def register_specialize(lopt, *tags, **kwargs):
    name = (kwargs and kwargs.pop('name')) or lopt.__name__
    compile.optdb['specialize'].register(name, lopt, 'fast_run', *tags)

######################
# DimShuffle lifters #
######################

@gof.local_optimizer([None, None])
def local_dimshuffle_lift(node):
    """
    "Lifts" DimShuffle through Elemwise operations and merges
    consecutive DimShuffles. Basically, applies the following
    transformations on the whole graph:

    DimShuffle(Elemwise(x, y)) => Elemwise(DimShuffle(x), DimShuffle(y))
    DimShuffle(DimShuffle(x)) => DimShuffle(x)

    After this transform, clusters of Elemwise operations are
    void of DimShuffle operations.
    """
    op = node.op
    if not isinstance(op, DimShuffle):
        return False

    input = node.inputs[0]
    inode = input.owner
    if inode and isinstance(inode.op, Elemwise):
        return inode.op.make_node(*[DimShuffle(input.type.broadcastable,
                                               op.new_order,
                                               op.inplace)(input) for input in inode.inputs]).outputs
    if inode and isinstance(inode.op, DimShuffle):
        new_order = [x == 'x' and 'x' or inode.op.new_order[x] for x in op.new_order]
        inplace = op.inplace and inode.op.inplace
        iinput = inode.inputs[0]
        if new_order == range(len(new_order)):
            return [iinput]
        else:
            return DimShuffle(iinput.type.broadcastable, new_order, inplace).make_node(iinput).outputs

register_canonicalize(local_dimshuffle_lift)



#################
# Shape lifters #
#################

@gof.local_optimizer([T.shape, None])
def local_shape_lift_elemwise(node):
    """
    shape(elemwise_op(..., x, ...)) -> shape(x)

    Where x contains the maximal shape information.
    """
    if not opt.check_chain(node, T.shape, T.Elemwise):
        return False
    
    output = node.inputs[0]
    parent = output.owner

    for input in parent.inputs:
        if input.type.broadcastable == output.type.broadcastable:
            return T.shape.make_node(input).outputs

    return False

register_canonicalize(local_shape_lift_elemwise)


@gof.local_optimizer([T.shape, None])
def local_shape_lift_sum(node):
    """
    shape(sum{n}(x)) -> [shape(x)[0], ..., shape(x)[n-1], shape(x)[n+1], ...]
    """
    if not opt.check_chain(node, T.shape, T.Sum):
        return False

    input = node.inputs[0].owner.inputs[0]
    axis = node.inputs[0].owner.op.axis
    if axis is None:# or len(axis) != 1:
        axis = range(input.type.ndim)


    ish = T.shape(input)
    return T.make_lvector.make_node(*(ish[i] for i in xrange(input.type.ndim) if i not in axis)).outputs
#    return T.vertical_stack.make_node(ish[:axis], ish[axis+1:]).outputs

register_canonicalize(local_shape_lift_sum)


@gof.local_optimizer([T.shape, T.dot])
def local_shape_lift_dot(node):
    """
    shape(dot(a, b)) -> [shape(a)[0], shape(b)[1]]
    """
    if not opt.check_chain(node, T.shape, T.dot):
        return False
    a, b = node.inputs[0].owner.inputs
    return T.make_lvector.make_node(T.shape(a)[0], T.shape(b)[1]).outputs

register_canonicalize(local_shape_lift_dot)


# local_shape_lift = opt.LocalOptGroup(local_shape_lift_elemwise,
#                                      local_shape_lift_sum,
#                                      local_shape_lift_dot)


################
# Fill lifters #
################

def encompasses_broadcastable(b1, b2):
    """
    Returns True if the broadcastable patterns b1 and b2 are such that b2 is
    broadcasted to b1's shape and not the opposite.

    :param b1: the broadcastable attribute of a tensor type
    :param b2: the broadcastable attribute of a tensor type
    """
    if len(b1) < len(b2):
        return False
    b1 = b1[-len(b2):]
    return not any(v1 and not v2 for v1, v2 in zip(b1, b2))

def merge_broadcastables(broadcastables):
    return [all(bcast) for bcast in zip(*broadcastables)]

@gof.local_optimizer([T.fill, None])
def local_fill_lift(node):
    """
    fill(f(a), b) -> fill(a, b)
    If a.type == f(a).type.

    fill(a, b) -> b
    If a.type == b.type.
    """
    if not opt.check_chain(node, T.fill):
        return False

    model, filling = node.inputs

    mb, fb = model.type.broadcastable, filling.type.broadcastable
    if model.type.dtype == filling.type.dtype and encompasses_broadcastable(fb, mb):
        return False# [filling]

    parent = model.owner
    if parent is None or not isinstance(parent, T.Elemwise):
        return False
    for input in parent.inputs:
        if input.type == model.type:
            return [T.fill(input, filling)]

    return False

register_canonicalize(local_fill_lift)


##################
# Subtensor opts #
##################


@gof.local_optimizer([None, None])
def local_subtensor_make_vector(node):
    """
    [a,b,c][0] -> a
    [a,b,c][0:2] -> [a,b]

    If the index or slice is constant.
    """
    if not opt.check_chain(node, T.Subtensor, T.MakeVector):
        return False
    
    joined_r = node.inputs[0]

    try: 
        #check that join is being used to join scalars
        veclen = T.join.vec_length(joined_r)
    except:
        return False

    idxlist = node.op.idx_list
    if len(idxlist) != 1:
        return False
    idx = idxlist[0]
    if isinstance(idx, int):
        return [node.inputs[0].owner.inputs[idx]]
    try:
        return T.make_vector(*(node.owner.inputs[0].owner.inputs.__getslice__(idx)))
    except TypeError:
        return False

register_canonicalize(local_subtensor_make_vector)

#after priority 50 Destructive inplace operations
#gemm is the first one now, at priority 70

@gof.local_optimizer([None])
def local_inplace_setsubtensor(node):
    if isinstance(node.op, T.SetSubtensor) and not node.op.inplace:
        new_op = T.SetSubtensor(node.op.idx_list, inplace=True)
        new_node = new_op(*node.inputs)
        return [new_node]
    return False
compile.optdb.register('inplace_setsubtensor', TopoOptimizer(local_inplace_setsubtensor), 60, 'fast_run', 'inplace') #DEBUG

##################
# Middleman cuts #
##################

@gof.local_optimizer([None, T.fill])
def local_fill_cut(node):
    """
    f(fill(a,b), c) -> f(b, c)
    If c.type == a.type.
    """

    if not opt.check_chain(node, T.Elemwise):
        return False
    
    output = node.outputs[0]
    try:
        reference = [input
                     for input in node.inputs
                     if input.type == output.type and (not input.owner or input.owner.op != T.fill)][0]
    except IndexError:
        return False

    new_inputs = []
    for input in node.inputs:
        if opt.check_chain(input, T.fill):
            model, filling = input.owner.inputs
            if encompasses_broadcastable(reference.type.broadcastable,
                                         filling.type.broadcastable):
                new_inputs.append(filling)
                continue
        new_inputs.append(input)

    if new_inputs == node.inputs:
        return False
    return node.op.make_node(*new_inputs).outputs

register_canonicalize(local_fill_cut)

register_canonicalize(gof.OpRemove(T.tensor_copy), name='remove_tensor_copy' )

@gof.local_optimizer([None, T.fill])
def local_fill_sink(node):
    """
    f(fill(a, b), fill(c, d), e) -> fill(a, fill(c, f(b, d, e)))
    """
    if not (node.op and isinstance(node.op, T.Elemwise) and node.op != T.fill):
        return False
    models = []
    inputs = []
    for input in node.inputs:
        if input.owner and input.owner.op == T.fill:
            models.append(input.owner.inputs[0])
            inputs.append(input.owner.inputs[1])
        else:
            inputs.append(input)
    if inputs == node.inputs:
        return False
    c = node.op(*inputs)
    for model in models:
        c = T.fill(model, c)
    return [c]

register_canonicalize(local_fill_sink)


################
# Canonization #
################

class Canonizer(gof.LocalOptimizer):
    """
    Simplification tool.

    Usage: Canonizer(main, inverse, reciprocal, calculate)
    
    * main: a suitable Op class that is commutative, associative and takes
            one to an arbitrary number of inputs, e.g. Add or Mul
    * inverse: an Op class such that inverse(main(x, y), y) == x
               e.g. Sub or Div
    * reciprocal: a function such that main(x, reciprocal(y)) == inverse(x, y)
                  e.g. Neg or Inv

    * calculate: function that takes a list of numpy.ndarray instances for
                 the numerator, another list for the denumerator, and calculates
                 inverse(main(*num), main(*denum)). It takes a keyword argument,
                 aslist. If True, the value should be returned as a list of one
                 element, unless the value is such that value = main(). In that
                 case, the return value should be an empty list.

    The result is a local_optimizer. It is best used with a TopoOptimizer in
    in_to_out order.

    Examples:
      T = theano.tensor
      add_canonizer = Canonizer(T.add, T.sub, T.neg, lambda n, d: sum(n) - sum(d))
      mul_canonizer = Canonizer(T.mul, T.div, T.inv, lambda n, d: prod(n) / prod(d))
    
    Examples of optimizations mul_canonizer can perform:
      x / x -> 1
      (x * y) / x -> y
      x / y / x -> 1 / y
      x / y / z -> x / (y * z)
      x / (y / z) -> (x * z) / y
      (a / b) * (b / c) * (c / d) -> a / d
      (2.0 * x) / (4.0 * y) -> (0.5 * x) / y
      2 * x / 2 -> x
    """

    def __init__(self, main, inverse, reciprocal, calculate, use_reciprocal = True):
        self.main = main
        self.inverse = inverse
        self.reciprocal = reciprocal
        self.calculate = calculate
        self.use_reciprocal = use_reciprocal

    def tracks(self):
        #return [[None], [None, None], [None]*3, [None]*4, [None]*5]
        return [[self.main, None], [self.inverse, None], [self.reciprocal, None]]

    def get_num_denum(self, input):
        if input.owner is None or input.owner.op not in [self.main, self.inverse, self.reciprocal]:
            if input.owner and isinstance(input.owner.op, T.DimShuffle):
                dsn = input.owner
                dsop = dsn.op
                dsi0 = dsn.inputs[0]
                compatible_order = ('x',) * (input.type.ndim - dsi0.type.ndim) + tuple(range(dsi0.type.ndim))
                if dsop.new_order == compatible_order:
                    return self.get_num_denum(input.owner.inputs[0])
                else:
                    return [input], []
            else:
                return [input], []
        num = []
        denum = []
        parent = input.owner
        pairs = [self.get_num_denum(input) for input in parent.inputs]
        if parent.op == self.main:
            num = reduce(list.__iadd__, map(operator.itemgetter(0), pairs))
            denum = reduce(list.__iadd__, map(operator.itemgetter(1), pairs))
        elif parent.op == self.inverse:
            num = pairs[0][0] + pairs[1][1]
            denum = pairs[0][1] + pairs[1][0]
        elif parent.op == self.reciprocal:
            num = pairs[0][1]
            denum = pairs[0][0]
        return num, denum

    def merge_num_denum(self, num, denum):
        ln, ld = len(num), len(denum)
        if not ln and not ld:
            return T.as_tensor(self.calculate([], []))
        if not ln:
            if self.use_reciprocal:
                return self.reciprocal(self.merge_num_denum(denum, []))
            else:
                ln = [self.calculate([], [], aslist = False)]
        if not ld:
            if ln == 1:
                if isinstance(num[0], gof.Result):
                    return num[0]
                else:
                    return T.as_tensor(num[0])
            else:
                return self.main(*num)
        return self.inverse(self.merge_num_denum(num, []),
                            self.merge_num_denum(denum, []))

    @classmethod
    def get_constant(cls, v):
        if isinstance(v, N.generic):
            return v
        if isinstance(v, gof.Constant):
            return v.data
        if v.owner and isinstance(v.owner.op, DimShuffle):
            return cls.get_constant(v.owner.inputs[0])
        return None

    def simplify(self, num, denum):
        return self.simplify_constants(*self.simplify_factors(num, denum))

    def simplify_factors(self, num, denum):
        for v in list(num):
            if v in denum:
                num.remove(v)
                denum.remove(v)
        return num, denum

    def simplify_constants(self, orig_num, orig_denum):
        num, denum = list(orig_num), list(orig_denum)
        numct, denumct = [], []
        ncc, dcc = 0, 0
        for v in orig_num:
            ct = self.get_constant(v)
            if ct is not None:
                ncc += 1
                num.remove(v)
                numct.append(ct)
        for v in orig_denum:
            ct = self.get_constant(v)
            if ct is not None:
                dcc += 1
                denum.remove(v)
                denumct.append(ct)
        if self.use_reciprocal or num:
            ct = self.calculate(numct, denumct, aslist = True)
        else:
            ct = [self.calculate(numct, denumct, aslist = False)]
#         if len(ct) and ncc == 1 and dcc == 0:
#             return orig_num, orig_denum
        if orig_num and len(numct) == 1 and ct and N.all(ct == self.get_constant(orig_num[0])):
            return orig_num, orig_denum
        return ct + num, denum

    def transform(self, node):
        op = node.op
        inputs = node.inputs
        out = node.outputs[0]
        if op not in [self.main, self.inverse, self.reciprocal]:
            return False

        iops = set(input.owner.op for input in inputs if input.owner)
        reorg = False
        if op == self.main:
            reorg = len(iops.intersection([self.main, self.inverse, self.reciprocal])) != 0
        elif op == self.inverse:
            reorg = len(iops.intersection([self.inverse, self.reciprocal])) != 0
        elif op == self.reciprocal:
            reorg = len(iops.intersection([self.inverse, self.reciprocal])) != 0

        assert len(node.outputs) == 1

        orig_num, orig_denum = self.get_num_denum(node.outputs[0])
        num, denum = list(orig_num), list(orig_denum)
        num, denum = self.simplify(num, denum)

        def same(x, y):
            return len(x) == len(y) and all(N.all(xe == ye) for xe, ye in zip(x, y))

        if not reorg and same(orig_num, num) and same(orig_denum, denum):
            return False

        new = self.merge_num_denum(num, denum)
        if new.dtype != out.dtype:
            #new = T.fill(out, new)
            elem_op = T.Elemwise(scalar.Identity(scalar.specific_out(getattr(scalar, out.type.dtype))))
            new = T.fill(out, elem_op(new))

        if new.broadcastable != out.broadcastable:
            #this case is tricky... we need to provide exactly the same kind of broadcastable
            #pattern, but only if legal...
            dlen = len(new.broadcastable) - len(out.broadcastable)

            if dlen > 0:
                #try to take the leading ranks of new.broadcastable, which should be broadcastable
                # ranks
                #if this means skipping over nonbroadcastable ranks, then DimShuffle will fail
                dimshuffle_op = T.DimShuffle(new.broadcastable, 
                        range(dlen, len(new.broadcastable)))
                new = dimshuffle_op(new)
            elif dlen < 0:
                #we have to boost up a scalar or something
                dimshuffle_op = T.DimShuffle(new.broadcastable, 
                        ['x' for x in range(-dlen)] + range(0, len(new.broadcastable)))
                new = dimshuffle_op(new)

        # if our if's above worked, this should be true. OTW investigate.
        if new.type != out.type:
            print >> sys.stderr, 'CANONIZE FAILED: new out = ', new, out
            assert new.type == out.type

        return [new]

    def __str__(self):
        return getattr(self, 'name', 'Canonizer(%s, %s, %s)' % (self.main, self.inverse, self.reciprocal))


def mul_calculate(num, denum, aslist = False):
    v = reduce(N.multiply, num, 1.0) / reduce(N.multiply, denum, 1.0)
    if aslist:
        if N.all(v == 1):
            return []
        else:
            return [v]
    return v

local_mul_canonizer = Canonizer(T.mul, T.div, T.inv, mul_calculate, False)

@gof.local_optimizer([T.neg])
def local_neg_to_mul(node):
    if node.op == T.neg:
        return [-1 * node.inputs[0]]
    else:
        return False
register_canonicalize(local_neg_to_mul)

@gof.local_optimizer([T.mul])
def local_mul_to_neg(node):
    if node.op == T.mul and N.all(local_mul_canonizer.get_constant(node.inputs[0]) == -1.0):
        return [-local_mul_canonizer.merge_num_denum(node.inputs[1:], [])]
    else:
        return False
register_specialize(local_mul_to_neg)

@gof.local_optimizer([T.div])
def local_div_to_inv(node):
    if node.op == T.div and N.all(local_mul_canonizer.get_constant(node.inputs[0]) == 1.0):
        return [T.inv(local_mul_canonizer.merge_num_denum(node.inputs[1:], []))]
    else:
        return False
register_specialize(local_div_to_inv)

@gof.local_optimizer([T.inv])
def local_inv_canon(node):
    if node.op == T.inv:
        return [T.pow(node.inputs[0], -1.0)]
    else:
        return False
register_canonicalize(local_inv_canon)

@gof.local_optimizer([T.pow])
def local_pow_canonicalize(node):
    if node.op == T.pow:
        if N.all(local_mul_canonizer.get_constant(node.inputs[1]) == 1.0):
            return [T.fill(node.inputs[1], node.inputs[0])]
        if N.all(local_mul_canonizer.get_constant(node.inputs[1]) == 0.0):
            #extra fills here are to make sure the size of the output stays constant.
            return [T.fill(node.inputs[0], T.fill(node.inputs[1], 1.0))]
    else:
        return False
register_canonicalize(local_pow_canonicalize)

@gof.local_optimizer([T.pow])
def local_pow_specialize(node):
    #here, we are past the point of canonicalization, so we don't want to put in un-necessary fills.
    if node.op == T.pow:
        #the idea here is that we have pow(x, y)
        xsym = node.inputs[0]
        ysym = node.inputs[1]
        y = local_mul_canonizer.get_constant(ysym)
        if (y is not None) \
                and encompasses_broadcastable(xsym.type.broadcastable, ysym.type.broadcastable):
            if N.all(y == 2.0):
                return [T.sqr(xsym)]
            if N.all(y == 1.0):
                return [xsym]
            if N.all(y == 0.0):
                return [T.fill(xsym, 1.0)]
            if N.all(y == 0.5):
                return [T.sqrt(xsym)]
            if N.all(y == -0.5):
                return [T.inv(T.sqrt(xsym))]
            if N.all(y == -1.0):
                return [T.inv(xsym)]
            if N.all(y == -2.0):
                return [T.inv(T.sqr(xsym))]
    else:
        return False
register_specialize(local_pow_specialize)

@gof.local_optimizer([T.mul])
def local_mul_specialize(node):
    #here, we are past the point of canonicalization, so we don't want to put in un-necessary fills.
    if node.op == T.mul:
        #the idea here is that we have pow(x, y)
        neg = False
        new_inputs = []
        for input in node.inputs:
            y = local_mul_canonizer.get_constant(input)
            if N.all(y == 1.0):
                continue
            elif N.all(y == -1.0):
                neg ^= True #toggles
            elif N.all(y == 0.0):
                return [input]
            else:
                new_inputs.append(input)
        if len(new_inputs) < len(node.inputs):
            if len(new_inputs) == 0:
                newval = -y.flatten()[0] if neg else y.flatten()[0]
                return [T.TensorConstant(T.Tensor(dtype=node.outputs[0].type.dtype,
                    broadcastable = [True] * node.outputs[0].ndim), N.asarray(newval))]

            if len(new_inputs) == 1:
                return [-new_inputs[0]] if neg else new_inputs
            else:
                return [-T.mul(*new_inputs)] if neg else \
                        [T.mul(*new_inputs)] 
    else:
        return False
register_specialize(local_mul_specialize)

register_canonicalize(local_mul_canonizer, name = 'local_mul_canonizer')


# neg_to_mul = out2in(gof.LocalOptGroup(local_neg_to_mul))
# mul_to_neg = out2in(gof.LocalOptGroup(local_mul_to_neg))

mul_canonizer = in2out(gof.LocalOptGroup(local_mul_canonizer, local_fill_cut, local_fill_sink))



def add_calculate(num, denum, aslist = False):
    v = reduce(N.add, num, 0.0) - reduce(N.add, denum, 0.0)
    if aslist:
        if N.all(v == 0):
            return []
        else:
            return [v]
    return v

local_add_canonizer = Canonizer(T.add, T.sub, T.neg, add_calculate)
add_canonizer = in2out(gof.LocalOptGroup(local_add_canonizer, local_fill_cut, local_fill_sink))

register_canonicalize(local_add_canonizer, name = 'local_add_canonizer')


##################
# Distributivity #
##################


def distribute_greedy(pos_pairs, neg_pairs, num, denum, minscore = 0):
    # each pair in pos_pairs and neg_pairs is a num/denum pair. this
    # function attempts to add num and denum to the corresponding parts
    # of each pair, and counts how many multiplications/divisions can
    # be saved in that way.

    # each division is counted like div_cost multiplications
    # (typically, division costs more so we are willing to multiply more
    # in order to divide less)
    # 1.5 was obtained through an informal test and may very well be
    # platform dependent
    div_cost = 1.5

    score = len(num) + div_cost * len(denum) # score is number of operations saved, higher is better
    new_pos_pairs = list(itertools.starmap(local_mul_canonizer.simplify,
                                           [(n+num, d+denum) for (n, d) in pos_pairs]))
    new_neg_pairs = list(itertools.starmap(local_mul_canonizer.simplify,
                                           [(n+num, d+denum) for (n, d) in neg_pairs]))
    for (n, d), (nn, dd) in zip(pos_pairs + neg_pairs, new_pos_pairs + new_neg_pairs):
        # We calculate how many operations we are saving with the new num and denum
        score += len(n) + div_cost * len(d) - len(nn) - div_cost * len(dd)
    if score <= minscore:
        # the change is not applied because it adds too many operations
        return False, pos_pairs, neg_pairs
    return True, new_pos_pairs, new_neg_pairs

def attempt_distribution(factor, num, denum):
    # we try to insert each num and each denum in the factor
    # returns: changes?, new_factor, new_num, new_denum
    # if there are changes, new_num and new_denum contain all the numerators
    # and denumerators that could not be distributed in the factor
    pos, neg = local_add_canonizer.get_num_denum(factor)
    if len(pos) == 1 and not neg:
        return False, factor, num, denum
    pos_pairs = map(local_mul_canonizer.get_num_denum, pos)
    neg_pairs = map(local_mul_canonizer.get_num_denum, neg)
    change = False
    for n in list(num):
        success, pos_pairs, neg_pairs = distribute_greedy(pos_pairs, neg_pairs, [n], [])
        if success:
            change = True
            num.remove(n)
    for d in list(denum):
        success, pos_pairs, neg_pairs = distribute_greedy(pos_pairs, neg_pairs, [], [d])
        if success:
            change = True
            denum.remove(d)
    if not change:
        return change, factor, num, denum
    else:
        return change, local_add_canonizer.merge_num_denum(
            list(itertools.starmap(local_mul_canonizer.merge_num_denum, pos_pairs)),
            list(itertools.starmap(local_mul_canonizer.merge_num_denum, neg_pairs))), num, denum

@gof.local_optimizer([T.mul, T.add, T.mul], [T.mul, T.sub, T.mul],
                     [T.mul, T.add, T.div], [T.mul, T.sub, T.div])
def local_greedy_distributor(node):
    """
    This optimization tries to apply distributivity of multiplication
    to addition in order to reduce the number of multiplications
    and/or divisions that must be done. The algorithm weighs division
    more than multiplication to account for the former's slightly
    greater computational cost.

    The following expressions are simplified:
    1. ((a/x + b/y) * x * y) --> a*y + b*x
    2. ((a/x + b) * x) --> a + b*x

    The following expressions are not simplified:
    3. ((a + b) * x) -/-> a*x + b*x

    This optimization aims to reduce computational cost. It may also
    increase numerical stability, e.g. when x and/or y tend to 0 in
    example 1.
    """
    out = node.outputs[0]
    num, denum = local_mul_canonizer.get_num_denum(out)
    if len(num) == 1 and not denum:
        return False

    new_num, new_denum = [], []

    change = False

    for candidate in list(num):
        if candidate not in num:
            continue
        num.remove(candidate)
        _change, candidate, num, denum = attempt_distribution(candidate, num, denum)
        change |= _change
        if change:
            new_num.append(candidate)

    for candidate in list(denum):
        if candidate not in denum:
            continue
        denum.remove(candidate)
        _change, candidate, denum, num = attempt_distribution(candidate, denum, num)
        change |= _change
        if change:
            new_denum.append(candidate)

    if not change:
        return False

    new_num += num
    new_denum += denum

    return [local_mul_canonizer.merge_num_denum(new_num, new_denum)]

register_canonicalize(local_greedy_distributor)



@gof.local_optimizer([None])
def constant_folding(node):
    for input in node.inputs:
        if not isinstance(input, gof.Constant):
            return False
    storage = [[None] for output in node.outputs]
    node.op.perform(node, [x.data for x in node.inputs], storage)
    return [gof.Constant(output.type, s[0]) for s, output in zip(storage, node.outputs)]

register_canonicalize(constant_folding)


#################
#  BLAS-related
#################
import blas

class _Dot22(gof.Op):
    """Compute a matrix-matrix product.
    This is a specialization of the more general Dot()
    """
    def make_node(self, x, y):
        assert x.type in T.float_matrix_types #makes sure x is a matrix
        assert y.type == x.type               #makes sure y is a matrix
        bz = [x.type.broadcastable[0], y.type.broadcastable[1]]
        outputs = [T.tensor(x.type.dtype, bz)]
        return gof.Apply(self, [x,y], outputs)

    def perform(self, node, (x, y), (z, )):
        try:
            z[0] = numpy.asarray(numpy.dot(x, y))
        except ValueError, e:
            # The error raised by numpy has no shape information, we mean to add that
            e.args = e.args + (x.shape, y.shape)
            raise
    def __str__(self):
        return "_dot22"
    def c_support_code(self):
        #return blas.cblas_header_text()
        mod_str = """
        #ifndef MOD
        #define MOD %
        #endif
        """
        return blas.blas_proto() + mod_str
    def c_headers(self):
        return ['<iostream>']
    def c_libraries(self):
        return blas.ldflags()
    def c_code(self, node, name, (_x, _y), (_z, ), sub):
        return """
        int unit = 0;

        int type_num = %(_x)s->descr->type_num;
        int type_size = %(_x)s->descr->elsize; // in bytes

        npy_intp* Nx = %(_x)s->dimensions;
        npy_intp* Ny = %(_y)s->dimensions;
        npy_intp* Nz = 0; //%(_z)s->dimensions;

        npy_intp* Sx = %(_x)s->strides;
        npy_intp* Sy = %(_y)s->strides;
        npy_intp* Sz = 0;//%(_z)s->strides;

        //strides for x, y, z in dimensions 0, 1
        int sx_0, sx_1, sy_0, sy_1, sz_0, sz_1;

        if ((NULL == %(_z)s)
            || (%(_z)s->dimensions[0] != %(_x)s->dimensions[0])
            || (%(_z)s->dimensions[1] != %(_y)s->dimensions[1]))
        {
            if (NULL != %(_z)s) Py_XDECREF(%(_z)s);
            npy_intp dims[2];
            dims[0] = %(_x)s->dimensions[0];
            dims[1] = %(_y)s->dimensions[1];
            %(_z)s = (PyArrayObject*)PyArray_SimpleNew(2, dims, type_num_%(_x)s);
            if(!%(_z)s) {
                PyErr_SetString(PyExc_MemoryError, "failed to alloc dot22 output");
                %(fail)s
            }
        }
        Nz = %(_z)s->dimensions;
        Sz = %(_z)s->strides;

        if (%(_x)s->nd != 2) {PyErr_SetString(PyExc_NotImplementedError, "rank(x) != 2"); %(fail)s;}
        if (%(_y)s->nd != 2) {PyErr_SetString(PyExc_NotImplementedError, "rank(y) != 2"); %(fail)s;}
        if (%(_z)s->nd != 2) {PyErr_SetString(PyExc_NotImplementedError, "rank(z) != 2"); %(fail)s;}

        if ((%(_x)s->descr->type_num != PyArray_DOUBLE) 
            && (%(_x)s->descr->type_num != PyArray_FLOAT))
        {PyErr_SetString(PyExc_NotImplementedError, "type(x) is not double or float"); %(fail)s;}

        if ((%(_y)s->descr->type_num != PyArray_DOUBLE) 
            && (%(_y)s->descr->type_num != PyArray_FLOAT))
        {PyErr_SetString(PyExc_NotImplementedError, "type(y) is not double or float"); %(fail)s;}

        if ((%(_z)s->descr->type_num != PyArray_DOUBLE) 
            && (%(_z)s->descr->type_num != PyArray_FLOAT))
        {PyErr_SetString(PyExc_NotImplementedError, "type(z) is not double or float"); %(fail)s;}

        if ((%(_x)s->descr->type_num != %(_y)s->descr->type_num)
            ||(%(_x)s->descr->type_num != %(_z)s->descr->type_num))
        { PyErr_SetString(PyExc_NotImplementedError, "type(z), type(y), type(z) are not all the same"); %(fail)s; }

        if ((Nx[0] != Nz[0]) || (Nx[1] != Ny[0]) || (Ny[1] != Nz[1]))
        {
            PyErr_SetString(PyExc_ValueError, "Input dimensions do not agree");
            %(fail)s;
        }
        if ((Sx[0] < 1) || (Sx[1] < 1) || (Sx[0] MOD type_size) || (Sx[1] MOD type_size)
           || (Sy[0] < 1) || (Sy[1] < 1) || (Sy[0] MOD type_size) || (Sy[1] MOD type_size)
           || (Sz[0] < 1) || (Sz[1] < 1) || (Sz[0] MOD type_size) || (Sz[1] MOD type_size))
        {
            PyErr_SetString(PyExc_ValueError, "stride is not multiple of element size"); %(fail)s;
        }

        /*
        encode the stride structure of _x,_y,_z into a single integer
        */
        unit |= ((Sx[1] == type_size) ? 0x0 : (Sx[0] == type_size) ? 0x1 : 0x2) << 8;
        unit |= ((Sy[1] == type_size) ? 0x0 : (Sy[0] == type_size) ? 0x1 : 0x2) << 4;
        unit |= ((Sz[1] == type_size) ? 0x0 : (Sz[0] == type_size) ? 0x1 : 0x2) << 0;

        /* create appropriate strides for malformed matrices that are row or column
         * vectors
         */
        sx_0 = (Nx[0] > 1) ? Sx[0]/type_size : Nx[1];
        sx_1 = (Nx[1] > 1) ? Sx[1]/type_size : Nx[0];
        sy_0 = (Ny[0] > 1) ? Sy[0]/type_size : Ny[1];
        sy_1 = (Ny[1] > 1) ? Sy[1]/type_size : Ny[0];
        sz_0 = (Nz[0] > 1) ? Sz[0]/type_size : Nz[1];
        sz_1 = (Nz[1] > 1) ? Sz[1]/type_size : Nz[0];

        switch (type_num)
        {
            case PyArray_FLOAT:
            {
                float a = 1.0;
                float b = 0.0;
                float* x = (float*)PyArray_DATA(%(_x)s);
                float* y = (float*)PyArray_DATA(%(_y)s);
                float* z = (float*)PyArray_DATA(%(_z)s);
                char N = 'N';
                char T = 'T';
                int Nz0 = Nz[0], Nz1 = Nz[1], Nx1 = Nx[1];
                //std::cerr << (unit/256) MOD 16 << (unit / 16) MOD 16 << unit MOD 16<< '\\n';
                switch(unit)
                {
                    case 0x000: sgemm_(&N, &N, &Nz1, &Nz0, &Nx1, &a, y, &sy_0, x, &sx_0, &b, z, &sz_0); break;
                    case 0x100: sgemm_(&N, &T, &Nz1, &Nz0, &Nx1, &a, y, &sy_0, x, &sx_1, &b, z, &sz_0); break;
                    case 0x010: sgemm_(&T, &N, &Nz1, &Nz0, &Nx1, &a, y, &sy_1, x, &sx_0, &b, z, &sz_0); break;
                    case 0x110: sgemm_(&T, &T, &Nz1, &Nz0, &Nx1, &a, y, &sy_1, x, &sx_1, &b, z, &sz_0); break;
                    case 0x001: sgemm_(&T, &T, &Nz0, &Nz1, &Nx1, &a, x, &sx_0, y, &sy_0, &b, z, &sz_1); break;
                    case 0x101: sgemm_(&N, &T, &Nz0, &Nz1, &Nx1, &a, x, &sx_1, y, &sy_0, &b, z, &sz_1); break;
                    case 0x011: sgemm_(&T, &N, &Nz0, &Nz1, &Nx1, &a, x, &sx_0, y, &sy_1, &b, z, &sz_1); break;
                    case 0x111: sgemm_(&N, &N, &Nz0, &Nz1, &Nx1, &a, x, &sx_1, y, &sy_1, &b, z, &sz_1); break;
                    default: PyErr_SetString(PyExc_ValueError, "some matrix has no unit stride"); %(fail)s;
                };
                #undef REAL
            }
            break;
            case PyArray_DOUBLE:
            {
                double a = 1.0;
                double b = 0.0;
                double* x = (double*)PyArray_DATA(%(_x)s);
                double* y = (double*)PyArray_DATA(%(_y)s);
                double* z = (double*)PyArray_DATA(%(_z)s);
                char N = 'N';
                char T = 'T';
                int Nz0 = Nz[0], Nz1 = Nz[1], Nx1 = Nx[1];
                //std::cerr << (unit/256) MOD 16 << (unit / 16) MOD 16 << unit MOD 16<< '\\n';
                switch(unit)
                {
                    case 0x000: dgemm_(&N, &N, &Nz1, &Nz0, &Nx1, &a, y, &sy_0, x, &sx_0, &b, z, &sz_0); break;
                    case 0x100: dgemm_(&N, &T, &Nz1, &Nz0, &Nx1, &a, y, &sy_0, x, &sx_1, &b, z, &sz_0); break;
                    case 0x010: dgemm_(&T, &N, &Nz1, &Nz0, &Nx1, &a, y, &sy_1, x, &sx_0, &b, z, &sz_0); break;
                    case 0x110: dgemm_(&T, &T, &Nz1, &Nz0, &Nx1, &a, y, &sy_1, x, &sx_1, &b, z, &sz_0); break;
                    case 0x001: dgemm_(&T, &T, &Nz0, &Nz1, &Nx1, &a, x, &sx_0, y, &sy_0, &b, z, &sz_1); break;
                    case 0x101: dgemm_(&N, &T, &Nz0, &Nz1, &Nx1, &a, x, &sx_1, y, &sy_0, &b, z, &sz_1); break;
                    case 0x011: dgemm_(&T, &N, &Nz0, &Nz1, &Nx1, &a, x, &sx_0, y, &sy_1, &b, z, &sz_1); break;
                    case 0x111: dgemm_(&N, &N, &Nz0, &Nz1, &Nx1, &a, x, &sx_1, y, &sy_1, &b, z, &sz_1); break;
                    default: PyErr_SetString(PyExc_ValueError, "some matrix has no unit stride"); %(fail)s;
                };
                #undef REAL
            }
            break;
        }
        """ % dict(locals(), **sub)
_dot22 = _Dot22()

@gof.local_optimizer([T.dot])
def local_dot_to_dot22(node):
    if node.op == T.dot:
        return [_dot22(*node.inputs)]
    else:
        return False
register_specialize(local_dot_to_dot22)

@gof.local_optimizer([T.sub])
def local_sub_to_gemm(node):
    """This is a massive beast for recognizing all the ways that a subtraction could be
    replaced by a GEMM
    """
    if node.op == T.sub:
        subleft, subright = node.inputs
        #EXPRESSION: subleft - subright
        if subright.owner and (subright.owner.op == _dot22):
            dotleft, dotright = subright.owner.inputs
            return [T.gemm(subleft, -1.0, dotleft, dotright, 1.0)]
        if subright.owner and (subright.owner.op == T.mul):
            mulleft, mulright = subright.owner.inputs
            #EXPRESSION: subleft - (mulleft * mulright)
            
            #TODO: we actually want to get any scalar here, not necessrily a constant
            mulleft_const = local_mul_canonizer.get_constant(mulleft)
            if mulleft_const is not None and mulleft_const.size == 1:
                mulleft_const = mulleft_const.flatten()[0]
                #EXPRESSION: subleft - (mulleft_const * ?)
                if mulright.owner and (mulright.owner.op == T.add):
                    #EXPRESSION: subleft - (mulleft_const * (? + ?))
                    addleft, addright = mulright.owner.inputs
                    if addright.owner and addright.owner.op == T.DimShuffle([False,False], [1,0]):
                        #EXPRESSION: subleft - (mulleft_const * (? + ?.T))
                        #raise NotImplementedError()
                        return False
                    if addright.owner and addright.owner.op == T.DimShuffle([False,False], [1,0], inplace=True):
                        #EXPRESSION: subleft - (mulleft_const * (? + ?.T))
                        transposed = addright.owner.inputs[0]
                        if transposed.owner and transposed.owner.op == _dot22:
                            x, y = transposed.owner.inputs
                            #EXPRESSION: subleft - (mulleft_const * (addleft + dot(x, y).T))
                            if addleft.owner and addleft.owner.op == _dot22:
                                u, v = addleft.owner.inputs
                                #EXPRESSION: subleft - (mulleft_const * (dot(u,v) + dot(x, y).T))
                                return [T.gemm(
                                    T.gemm(subleft, -mulleft_const, y.T, x.T, 1.0),
                                    -mulleft_const, u, v, 1.0)]

                if mulright.owner and (mulright.owner.op == _dot22):
                    dotleft, dotright = mulright.owner.inputs
                    #EXPRESSION: subleft - (mulleft_const * dot(dotleft, dotright))
                    return [T.gemm(subleft, -mulleft_const, dotleft, dotright, 1.0)]

            mulright_const = local_mul_canonizer.get_constant(mulright)
            if mulright_const is not None and mulright_const.size == 1:
                mulright_const = mulright_const.flatten()[0]
                #EXPRESSION: subleft - (? * mulright_const)

                if mulleft.owner and (mulleft.owner.op == _dot22):
                    dotleft, dotright = mulleft.owner.inputs
                    #EXPRESSION: subleft - (dot(dotleft, dotright) * mulright_const)
                    return [T.gemm(subleft, -mulright_const, dotleft, dotright, 1.0)]
    return False
register_specialize(local_sub_to_gemm)


inplace_matrix_transpose = T.DimShuffle([False,False], [1,0], inplace=True)
local_transposed_dot = gof.PatternSub((inplace_matrix_transpose, (T.dot, 'x', 'y')),
        (T.dot, (inplace_matrix_transpose, 'y'), (inplace_matrix_transpose, 'x')))
register_canonicalize(local_transposed_dot, name='local_transposed_dot')

<<<<<<< HEAD
=======
# ###############
# # Loop fusion #
# ###############

# def make_composite(inputs, outputs):
#     scalar_inputs = [scalar.Scalar(dtype = i.type.dtype)() for i in inputs]
#     def transform(r):
#         if r in inputs:
#             return scalar_inputs[inputs.index(r)]
#         node = r.owner
#         if node is None:
#             if isinstance(r, gof.Constant):
#                 if r.data.size == 1:
#                     return gof.Constant(scalar.Scalar(dtype = r.type.dtype), r.data)
#                 else:
#                     return scalar.Scalar(dtype = r.type.dtype)
#             else:
#                 print r, inputs
#                 raise Exception('bluh')
#                 #return scalar.Scalar(dtype = r.type.dtype)
#         elif isinstance(node.op, DimShuffle):
#             new_r = transform(node.inputs[0])
#         elif isinstance(node.op, Elemwise):
#             new_r = node.op.scalar_op(*map(transform, node.inputs))
#         else:
#             raise Exception('bluh2')
#         return new_r
#     scalar_outputs = map(transform, outputs)
#     return scalar.Composite(scalar_inputs, scalar_outputs)

# def loop_fusion(env):

#     def grab(node, out, seen, grabbed, inputs, outputs):
#         if node in grabbed:
#             return True
#         if node is None or isinstance(node, str) or node in seen:
#             return False
#         seen.add(node)
#         if node and isinstance(node.op, Elemwise) and node.outputs[0].type.broadcastable == out.type.broadcastable:
#             grabbed.add(node)
#             for output in node.outputs:
#                 output_is_temp = True
#                 for node2, i in output.clients:
#                     grab(node2, out, seen, grabbed, inputs, outputs)
#                     if node2 not in grabbed:
#                         output_is_temp = False
#                 if not output_is_temp:
#                     outputs.add(output)
#             for input in node.inputs:
#                 node2 = input.owner
#                 grab(node2, out, seen, grabbed, inputs, outputs)
#                 if node2 not in grabbed:
#                     inputs.add(input)
#             return True
#         elif node and isinstance(node.op, DimShuffle):
#             input = node.inputs[0]
#             if node.op.new_order[-input.type.ndim:] == range(input.type.ndim):
#                 inputs.add(input)
#                 grabbed.add(node)
#             return True
#             #return grab(node.inputs[0].owner, out, seen, grabbed, inputs, outputs)
#         else:
#             return False
                
#     #for node in list(env.toposort()): # reversed(list(env.toposort())):
#     for node in reversed(list(env.toposort())):
#         if node in env.nodes and isinstance(node.op, Elemwise):
#             inputs = set()
#             outputs = set() # set(node.outputs)
#             out = node.outputs[0]
#             grab(node, out, set(), set(), inputs, outputs)
#             if inputs == set(node.inputs) and outputs == set(node.outputs):
#                 continue
#             print 'AAAAAAAAAAA', [__i in outputs for __i in inputs]
#             inputs, outputs = list(inputs), list(outputs)
#             composite = make_composite(inputs, outputs)
#             #print composite
#             #print gof.Env(*gof.graph.clone(inputs, outputs))
#             new_node = Elemwise(composite).make_node(*inputs)
#             print 'yea!!!!!', len(new_node.inputs), len(new_node.outputs)
#             print new_node.outputs[0].type, outputs[0].type
#             env.replace_all_validate(zip(outputs, new_node.outputs))
#             print env
#             gof.graph.io_toposort(env.inputs, env.outputs)










            

# compile.optdb.register('merge1.5', gof.MergeOptimizer(), 97, 'fast_run')
# loop_fusion = gof.optimizer(loop_fusion)
# compile.optdb.register('loop_fusion', loop_fusion, 98, 'fast_run')











#     def grab_up(input, out, seen, inputs, outputs):
#         if input in seen:
#             return
#         seen.add(input)
#         node = input.owner
#         if node and isinstance(node.op, Elemwise) and input.type.broadcastable == out.type.broadcastable:
#             for input in node.inputs:
#                 grab_up(input, out, seen, inputs, outputs)
#             for output in node.outputs:
#                 grab_down(output, out, seen, inputs, outputs)
#         elif node and isinstance(node.op, DimShuffle):
#             grab_up(node.inputs[0], out, seen, inputs, outputs)
#         else:
#             inputs.add(input)

#     def grab_down(r, out, seen, inputs, outputs):
#         for node, i in r.clients:
#             if isinstance(node, str):
#                 outputs.add(r)
#             elif isinstance(node.op, Elemwise) and node.outputs[0].type.broadcastable == out.type.broadcastable:
#                 for input in node.inputs:
#                     grab_up(input, out, seen, inputs, outputs)
#                 for output in node.outputs:
#                     grab_down(output, out, seen, inputs, outputs)
#             else:
#                 outputs.add(r)
                
#     for node in reversed(list(env.toposort())):
#         if node in env.nodes and isinstance(node.op, Elemwise):
#             inputs = set()
#             outputs = set(node.outputs)
#             out = node.outputs[0]
#             for input in node.inputs:
#                 grab_up(input, out, set(), inputs, outputs)
#             if inputs == set(node.inputs) and outputs == set(node.outputs):
#                 continue
#             print 'AAAAAAAAAAA', [__i in outputs for __i in inputs]
#             inputs, outputs = list(inputs), list(outputs)
#             composite = make_composite(inputs, outputs)
#             print composite
#             print gof.Env(*gof.graph.clone(inputs, outputs))
#             new_node = Elemwise(composite).make_node(*inputs)
#             print 'yea!!!!!', len(new_node.inputs), len(new_node.outputs)
#             env.replace_all_validate(zip(outputs, new_node.outputs))


# add(mul(input, neg(softplus(neg(*2 -> add(<Tensor(float64, matrix)>, InplaceDimShuffle{x,0}(b2)))))), mul(*1 -> sub([[ 1.]], input), neg(softplus(*2))))
# sub(neg(mul(input, Elemwise{sub}([[ 1.]], *3 -> Elemwise{scalar_sigmoid}(*2)))), neg(mul(*1, *3)))



# #     for input in node.inputs:
# #         i, o = grab_up(input, out)
# #         inputs += i
# #         outputs += o

# # aaaaaaaaaaaaaaa
# #             i, o = [], []
# #             for output in node.outputs:
# #                 results = grab_down(output, out)
# # #                 if results is None:
# # #                     return [input], []
# #                 i += results[0]
# #                 o += results[1]
# #             return i, o




#             inputs = []
#             scalar_inputs = []
#             these_inputs = []
#             change = False
#             for input in node.inputs:
#                 owner = input.owner
#                 if input.type.broadcastable == node.outputs[0].type.broadcastable \
#                         and owner and isinstance(owner.op, Elemwise):
#                     new_inputs = [i.type.to_scalar_type()() for i in owner.inputs]
#                     inputs += owner.inputs
#                     scalar_inputs += new_inputs
#                     these_inputs.append(owner.op.scalar_op(*new_inputs))
#                     change = True
#                 #elif 
#                 else:
#                     inputs.append(input)
#                     scalar_input = input.type.to_scalar_type()()
#                     scalar_inputs.append(scalar_input)
#                     these_inputs.append(scalar_input)
#             if not change:
#                 return False
#             scalar_outputs = node.op.scalar_op.make_node(*these_inputs).outputs
#             new_scalar_op = scalar.Composite(scalar_inputs, scalar_outputs)
#             new_op = Elemwise(new_scalar_op)
#             new_node = new_op.make_node(*inputs)
#             ##print 'changed:', node, new_node.inputs
#             ##print 'new!!', new_node
#             print 'ding!', [input.type.broadcastable for input in new_node.inputs]
#             return new_node.outputs



# @gof.local_optimizer([None, None])
# def local_loop_fusion(node):
#     if not isinstance(node.op, Elemwise):
#         return False
#     ##print 'looking at:', node
#     inputs = []
#     scalar_inputs = []
#     these_inputs = []
#     change = False
#     for input in node.inputs:
#         owner = input.owner
#         if input.type.broadcastable == node.outputs[0].type.broadcastable \
#                 and owner and isinstance(owner.op, Elemwise):
#             new_inputs = [i.type.to_scalar_type()() for i in owner.inputs]
#             inputs += owner.inputs
#             scalar_inputs += new_inputs
#             these_inputs.append(owner.op.scalar_op(*new_inputs))
#             change = True
#         #elif 
#         else:
#             inputs.append(input)
#             scalar_input = input.type.to_scalar_type()()
#             scalar_inputs.append(scalar_input)
#             these_inputs.append(scalar_input)
#     if not change:
#         return False
#     scalar_outputs = node.op.scalar_op.make_node(*these_inputs).outputs
#     new_scalar_op = scalar.Composite(scalar_inputs, scalar_outputs)
#     new_op = Elemwise(new_scalar_op)
#     new_node = new_op.make_node(*inputs)
#     ##print 'changed:', node, new_node.inputs
#     ##print 'new!!', new_node
#     print 'ding!', [input.type.broadcastable for input in new_node.inputs]
#     return new_node.outputs

# loop_fusion = gof.EquilibriumOptimizer([local_loop_fusion], max_depth = 3, max_use_ratio = 1)
# compile.optdb.register('loop_fusion', loop_fusion, 98, 'fast_run')






# def _math_optimizer():
#     pass_1 = in2out(local_fill_sink)
#     pass_2 = out2in(local_dimshuffle_lift, local_shape_lift, local_fill_lift)#, local_fill_cut)
#     pass_3 = out2in(local_subtensor_make_vector, local_fill_cut)
    
#     canonizer = in2out(local_add_canonizer,
#                        local_mul_canonizer,
#                        local_fill_sink)

#     pass_4 = out2in(local_greedy_distributor)

#     return gof.SeqOptimizer(pass_1,
#                             pass_2,
#                             pass_3,
#                             neg_to_mul,
#                             canonizer,
#                             pass_4,
#                             mul_to_neg)

# math_optimizer = _math_optimizer()






# compile.register_optimizer('math', 
#         gof.MergeOptMerge(
#             gof.PureThenInplaceOptimizer(
#                 math_optimizer,
#                 inplace_optimizer)))


# compile.register_mode('SANITY_CHECK', compile.Mode('c&py', 'math'))
# compile.register_mode('FAST_RUN', compile.Mode('c|py', 'math'))
# compile.register_mode('EXPENSIVE_OPTIMIZATIONS', compile.Mode('c|py', 'math'))


# @gof.local_optimizer
# def local_clique_fusion(node):
#     aaaaaaaaaaaaaaaaaaaaaaa










# def find_cliques(env, through_broadcast = False):
#     """
#     Usage: find_cliques(env, through_broadcast = False)

#     Returns a list of pairs where each pair contains a list
#     of inputs and a list of outputs such that Env(inputs, outputs)
#     contains nothing but Broadcast Ops.

#     If through_broadcast is False, the cliques will only be
#     allowed to broadcast over the inputs, which means, for
#     example, that vector operations will not be mixed with
#     matrix operations.
#     """

#     def seek_from(r):
#         # walks through the graph until it encounters a
#         # non-Broadcast operation or (if through_broadcast
#         # is False) a Result which needs to be broadcasted.
        
#         op = r.owner
#         if env.edge(r) \
#                 or not isinstance(op, Broadcast) \
#                 or len(op.outputs) > 1:
#             # todo: handle multiple-output broadcast ops
#             #       (needs to update the clique's outputs)
#             return None

#         ret = set()

#         if not through_broadcast:
#             # check each dimension over all the inputs - if the broadcastable
#             # fields are not all 0 or all 1 for a particular dimension, then
#             # broadcasting will be performed along it on the inputs where the
#             # value is 1 and we will stop.
#             if any(any(bc) and not all(bc)
#                    for bc in zip(*[input.broadcastable for input in op.inputs])):
#                 ret.update(op.inputs)
#                 return ret
        
#         for input in op.inputs:
#             res = seek_from(input)
#             if res is None:
#                 # input is a leaf of our search
#                 ret.add(input)
#             else:
#                 ret.update(res)
        
#         return ret
    
#     cliques = []

#     def find_cliques_helper(r):
#         if env.edge(r):
#             return
#         clique_inputs = seek_from(r)
#         if clique_inputs is None:
#             # Not in a clique, keep going
#             op = r.owner
#             if op is not None:
#                 for input in op.inputs:
#                     find_cliques_helper(input)
#         else:
#             # We found a clique, add it to the list and
#             # jump to the leaves.
#             cliques.append((clique_inputs, [r]))
#             for input in clique_inputs:
#                 find_cliques_helper(input)

#     for output in env.outputs:
#         find_cliques_helper(output)

#     # todo: merge the cliques if possible

#     return cliques


# class CliqueOptimizer(opt.Optimizer):
#     """
#     Usage: CliqueOptimizer(through_broadcast = False,
#                            scalar_optimizer = None,
#                            make_composite = False).optimize(env)

#     Finds cliques of Broadcast operations in the env and does either
#     or both of two things:
    
#     * Apply scalar_optimizer on the clique as if the clique was a
#       group of scalar operations. scalar_optimizer can be any optimization
#       which applies on scalars. If it is None, no optimization is done.
#     * Replace the clique with a single Op, optimized to perform the
#       computations properly. If make_composite is False, no such replacement
#       is done.

#     Note: it is recommended to run the lift_dimshuffle optimization before
#     this one.
#     """

#     def __init__(self, through_broadcast = False, scalar_optimizer = None, make_composite = False):
#         self.through_broadcast = through_broadcast
#         self.scalar_optimizer = scalar_optimizer
#         self.make_composite = make_composite

#     def apply(self, env):
#         if self.scalar_optimizer is None and not self.make_composite:
#             # there's nothing to do with the cliques...
#             return
        
#         cliques = find_cliques(env, self.through_broadcast)
#         opt = self.scalar_optimizer

#         def build_scalar_clique(r, env, equiv):
#             # Maps a clique of Broadcast Ops to a clique of Scalar Ops with the same
#             # structure and equivalent operations. equiv contains the mapping.
#             if r in equiv:
#                 return equiv[r]
#             op = r.owner
#             if env.edge(r):
#                 # For each leave we make a Scalar of the corresponding dtype
#                 s = scalar.Scalar(dtype = r.dtype)
#                 _r = r
#                 if isinstance(r.owner, DimShuffle) and all(x == 'x' for x in r.owner.new_order):
#                     _r = r.owner.inputs[0]
#                 if (getattr(r, 'constant', False) or getattr(_r, 'constant', False)) \
#                        and _r.broadcastable == ():
#                     # If we have a constant tensor we map it to a constant scalar.
#                     s.data = _r.data
#                     s.constant = True
#                 equiv[r] = s
#                 return s
#             s_op = op.scalar_opclass(*[build_scalar_clique(input, env, equiv) for input in op.inputs])
#             equiv[op] = s_op
#             for output, s_output in zip(op.outputs, s_op.outputs):
#                 equiv[output] = s_output
#             return equiv[r]

#         for c_in, c_out in cliques:
#             equiv = dict()
#             g = Env(c_in, c_out)
#             for output in c_out:
#                 build_scalar_clique(output, g, equiv)
#             s_g = Env([equiv[r] for r in g.inputs],
#                       [equiv[r] for r in g.outputs])
#             if opt is not None:
#                 equiv2 = dict() # reverse mapping, from Scalar Op to Tensor Op
#                 for k, v in equiv.items():
#                     equiv2[v] = k
#                 def transform(op, equiv):
#                     # We get a scalar op and we return an equivalent op on tensors.
#                     return Broadcast(op.__class__, [equiv[input] for input in op.inputs])
#                 s_g.add_feature(sync_to(env, equiv2, transform)) # Any change to s_g will now be transferred to g
#                 opt.optimize(s_g)
#             if self.make_composite:
#                 def follow_inplace(r):
#                     # Tries to find the earliest r2 in g such that r destroys r2
#                     # If no such r2 is found, returns None
#                     op = r.owner
#                     if op is None or r in g.inputs or r in g.orphans():
#                         return None
#                     assert isinstance(op, Broadcast)
#                     destroyed = op.destroy_map().get(r, None)
#                     if destroyed is None:
#                         return None
#                     else:
#                         r2 = destroyed[0]
#                         ret = follow_inplace(r2)
#                         if ret is None:
#                             return r2
#                         else:
#                             return ret
#                 inplace_pattern = {}
#                 for i, output in enumerate(g.outputs):
#                     destroyed = follow_inplace(output)
#                     if destroyed is not None and destroyed in g.inputs:
#                         # we transfer the inplace operation only if it is
#                         # an input that is destroyed
#                         inplace_pattern[i] = g.inputs.index(destroyed)
#                 C = scalar.composite(s_g.inputs, s_g.outputs)
#                 ec = Broadcast(C, g.inputs, inplace_pattern = inplace_pattern)
#                 env.replace_all(dict((o, eco) for o, eco in zip(c_out, ec.outputs)))


# def sync_to(target, equiv, transform):
#     """
#     Usage: sync_to(target, equiv, transform)
#     * target: an Env
#     * equiv: a dictionary that maps results and ops to results and ops
#              in target
#     * transform: a function that takes (op, equiv) as inputs and
#                  returns a new op.
    
#     Returns a Feature that can be added to an Env and mirrors all
#     modifications to that env with modifications to the target env.
#     """

#     class Synchronize(gof.Listener, gof.Constraint):

#         def __init__(self, source):
#             self.source = source
#             self.target = target
#             self.equiv = equiv
#             self.transform = transform
#             self.inconsistencies = []

#         def on_import(self, op1):
#             if op1 not in self.equiv:
#                 op2 = self.transform(op1, self.equiv)
#                 self.equiv[op1] = op2
#                 for o1, o2 in zip(op1.outputs, op2.outputs):
#                     self.equiv[o1] = o2

#         def on_prune(self, op1):
#             if op1 in self.equiv:
#                 op2 = self.equiv[op1]
#                 del self.equiv[op1]
#                 for o1, o2 in zip(op1.outputs, op2.outputs):
#                     del self.equiv[o1]

#         def on_rewire(self, clients1, r1, new_r1):
#             if (new_r1, r1) in self.inconsistencies:
#                 self.inconsistencies.remove((new_r1, r1))
#                 return
#             if not self.source.clients(r1):
#                 try:
#                     target.replace(self.equiv[r1], self.equiv[new_r1])
#                 except:
#                     self.inconsistencies.append((r1, new_r1))

#         def validate(self):
#             if self.inconsistencies:
#                 raise InconsistencyError("Could not synchronize when replacing the following pairs: %s" % self.inconsistencies)
#             return True

#     return Synchronize
>>>>>>> 3a57b3c5
<|MERGE_RESOLUTION|>--- conflicted
+++ resolved
@@ -1082,8 +1082,6 @@
         (T.dot, (inplace_matrix_transpose, 'y'), (inplace_matrix_transpose, 'x')))
 register_canonicalize(local_transposed_dot, name='local_transposed_dot')
 
-<<<<<<< HEAD
-=======
 # ###############
 # # Loop fusion #
 # ###############
@@ -1337,288 +1335,3 @@
 
 
 
-
-# def _math_optimizer():
-#     pass_1 = in2out(local_fill_sink)
-#     pass_2 = out2in(local_dimshuffle_lift, local_shape_lift, local_fill_lift)#, local_fill_cut)
-#     pass_3 = out2in(local_subtensor_make_vector, local_fill_cut)
-    
-#     canonizer = in2out(local_add_canonizer,
-#                        local_mul_canonizer,
-#                        local_fill_sink)
-
-#     pass_4 = out2in(local_greedy_distributor)
-
-#     return gof.SeqOptimizer(pass_1,
-#                             pass_2,
-#                             pass_3,
-#                             neg_to_mul,
-#                             canonizer,
-#                             pass_4,
-#                             mul_to_neg)
-
-# math_optimizer = _math_optimizer()
-
-
-
-
-
-
-# compile.register_optimizer('math', 
-#         gof.MergeOptMerge(
-#             gof.PureThenInplaceOptimizer(
-#                 math_optimizer,
-#                 inplace_optimizer)))
-
-
-# compile.register_mode('SANITY_CHECK', compile.Mode('c&py', 'math'))
-# compile.register_mode('FAST_RUN', compile.Mode('c|py', 'math'))
-# compile.register_mode('EXPENSIVE_OPTIMIZATIONS', compile.Mode('c|py', 'math'))
-
-
-# @gof.local_optimizer
-# def local_clique_fusion(node):
-#     aaaaaaaaaaaaaaaaaaaaaaa
-
-
-
-
-
-
-
-
-
-
-# def find_cliques(env, through_broadcast = False):
-#     """
-#     Usage: find_cliques(env, through_broadcast = False)
-
-#     Returns a list of pairs where each pair contains a list
-#     of inputs and a list of outputs such that Env(inputs, outputs)
-#     contains nothing but Broadcast Ops.
-
-#     If through_broadcast is False, the cliques will only be
-#     allowed to broadcast over the inputs, which means, for
-#     example, that vector operations will not be mixed with
-#     matrix operations.
-#     """
-
-#     def seek_from(r):
-#         # walks through the graph until it encounters a
-#         # non-Broadcast operation or (if through_broadcast
-#         # is False) a Result which needs to be broadcasted.
-        
-#         op = r.owner
-#         if env.edge(r) \
-#                 or not isinstance(op, Broadcast) \
-#                 or len(op.outputs) > 1:
-#             # todo: handle multiple-output broadcast ops
-#             #       (needs to update the clique's outputs)
-#             return None
-
-#         ret = set()
-
-#         if not through_broadcast:
-#             # check each dimension over all the inputs - if the broadcastable
-#             # fields are not all 0 or all 1 for a particular dimension, then
-#             # broadcasting will be performed along it on the inputs where the
-#             # value is 1 and we will stop.
-#             if any(any(bc) and not all(bc)
-#                    for bc in zip(*[input.broadcastable for input in op.inputs])):
-#                 ret.update(op.inputs)
-#                 return ret
-        
-#         for input in op.inputs:
-#             res = seek_from(input)
-#             if res is None:
-#                 # input is a leaf of our search
-#                 ret.add(input)
-#             else:
-#                 ret.update(res)
-        
-#         return ret
-    
-#     cliques = []
-
-#     def find_cliques_helper(r):
-#         if env.edge(r):
-#             return
-#         clique_inputs = seek_from(r)
-#         if clique_inputs is None:
-#             # Not in a clique, keep going
-#             op = r.owner
-#             if op is not None:
-#                 for input in op.inputs:
-#                     find_cliques_helper(input)
-#         else:
-#             # We found a clique, add it to the list and
-#             # jump to the leaves.
-#             cliques.append((clique_inputs, [r]))
-#             for input in clique_inputs:
-#                 find_cliques_helper(input)
-
-#     for output in env.outputs:
-#         find_cliques_helper(output)
-
-#     # todo: merge the cliques if possible
-
-#     return cliques
-
-
-# class CliqueOptimizer(opt.Optimizer):
-#     """
-#     Usage: CliqueOptimizer(through_broadcast = False,
-#                            scalar_optimizer = None,
-#                            make_composite = False).optimize(env)
-
-#     Finds cliques of Broadcast operations in the env and does either
-#     or both of two things:
-    
-#     * Apply scalar_optimizer on the clique as if the clique was a
-#       group of scalar operations. scalar_optimizer can be any optimization
-#       which applies on scalars. If it is None, no optimization is done.
-#     * Replace the clique with a single Op, optimized to perform the
-#       computations properly. If make_composite is False, no such replacement
-#       is done.
-
-#     Note: it is recommended to run the lift_dimshuffle optimization before
-#     this one.
-#     """
-
-#     def __init__(self, through_broadcast = False, scalar_optimizer = None, make_composite = False):
-#         self.through_broadcast = through_broadcast
-#         self.scalar_optimizer = scalar_optimizer
-#         self.make_composite = make_composite
-
-#     def apply(self, env):
-#         if self.scalar_optimizer is None and not self.make_composite:
-#             # there's nothing to do with the cliques...
-#             return
-        
-#         cliques = find_cliques(env, self.through_broadcast)
-#         opt = self.scalar_optimizer
-
-#         def build_scalar_clique(r, env, equiv):
-#             # Maps a clique of Broadcast Ops to a clique of Scalar Ops with the same
-#             # structure and equivalent operations. equiv contains the mapping.
-#             if r in equiv:
-#                 return equiv[r]
-#             op = r.owner
-#             if env.edge(r):
-#                 # For each leave we make a Scalar of the corresponding dtype
-#                 s = scalar.Scalar(dtype = r.dtype)
-#                 _r = r
-#                 if isinstance(r.owner, DimShuffle) and all(x == 'x' for x in r.owner.new_order):
-#                     _r = r.owner.inputs[0]
-#                 if (getattr(r, 'constant', False) or getattr(_r, 'constant', False)) \
-#                        and _r.broadcastable == ():
-#                     # If we have a constant tensor we map it to a constant scalar.
-#                     s.data = _r.data
-#                     s.constant = True
-#                 equiv[r] = s
-#                 return s
-#             s_op = op.scalar_opclass(*[build_scalar_clique(input, env, equiv) for input in op.inputs])
-#             equiv[op] = s_op
-#             for output, s_output in zip(op.outputs, s_op.outputs):
-#                 equiv[output] = s_output
-#             return equiv[r]
-
-#         for c_in, c_out in cliques:
-#             equiv = dict()
-#             g = Env(c_in, c_out)
-#             for output in c_out:
-#                 build_scalar_clique(output, g, equiv)
-#             s_g = Env([equiv[r] for r in g.inputs],
-#                       [equiv[r] for r in g.outputs])
-#             if opt is not None:
-#                 equiv2 = dict() # reverse mapping, from Scalar Op to Tensor Op
-#                 for k, v in equiv.items():
-#                     equiv2[v] = k
-#                 def transform(op, equiv):
-#                     # We get a scalar op and we return an equivalent op on tensors.
-#                     return Broadcast(op.__class__, [equiv[input] for input in op.inputs])
-#                 s_g.add_feature(sync_to(env, equiv2, transform)) # Any change to s_g will now be transferred to g
-#                 opt.optimize(s_g)
-#             if self.make_composite:
-#                 def follow_inplace(r):
-#                     # Tries to find the earliest r2 in g such that r destroys r2
-#                     # If no such r2 is found, returns None
-#                     op = r.owner
-#                     if op is None or r in g.inputs or r in g.orphans():
-#                         return None
-#                     assert isinstance(op, Broadcast)
-#                     destroyed = op.destroy_map().get(r, None)
-#                     if destroyed is None:
-#                         return None
-#                     else:
-#                         r2 = destroyed[0]
-#                         ret = follow_inplace(r2)
-#                         if ret is None:
-#                             return r2
-#                         else:
-#                             return ret
-#                 inplace_pattern = {}
-#                 for i, output in enumerate(g.outputs):
-#                     destroyed = follow_inplace(output)
-#                     if destroyed is not None and destroyed in g.inputs:
-#                         # we transfer the inplace operation only if it is
-#                         # an input that is destroyed
-#                         inplace_pattern[i] = g.inputs.index(destroyed)
-#                 C = scalar.composite(s_g.inputs, s_g.outputs)
-#                 ec = Broadcast(C, g.inputs, inplace_pattern = inplace_pattern)
-#                 env.replace_all(dict((o, eco) for o, eco in zip(c_out, ec.outputs)))
-
-
-# def sync_to(target, equiv, transform):
-#     """
-#     Usage: sync_to(target, equiv, transform)
-#     * target: an Env
-#     * equiv: a dictionary that maps results and ops to results and ops
-#              in target
-#     * transform: a function that takes (op, equiv) as inputs and
-#                  returns a new op.
-    
-#     Returns a Feature that can be added to an Env and mirrors all
-#     modifications to that env with modifications to the target env.
-#     """
-
-#     class Synchronize(gof.Listener, gof.Constraint):
-
-#         def __init__(self, source):
-#             self.source = source
-#             self.target = target
-#             self.equiv = equiv
-#             self.transform = transform
-#             self.inconsistencies = []
-
-#         def on_import(self, op1):
-#             if op1 not in self.equiv:
-#                 op2 = self.transform(op1, self.equiv)
-#                 self.equiv[op1] = op2
-#                 for o1, o2 in zip(op1.outputs, op2.outputs):
-#                     self.equiv[o1] = o2
-
-#         def on_prune(self, op1):
-#             if op1 in self.equiv:
-#                 op2 = self.equiv[op1]
-#                 del self.equiv[op1]
-#                 for o1, o2 in zip(op1.outputs, op2.outputs):
-#                     del self.equiv[o1]
-
-#         def on_rewire(self, clients1, r1, new_r1):
-#             if (new_r1, r1) in self.inconsistencies:
-#                 self.inconsistencies.remove((new_r1, r1))
-#                 return
-#             if not self.source.clients(r1):
-#                 try:
-#                     target.replace(self.equiv[r1], self.equiv[new_r1])
-#                 except:
-#                     self.inconsistencies.append((r1, new_r1))
-
-#         def validate(self):
-#             if self.inconsistencies:
-#                 raise InconsistencyError("Could not synchronize when replacing the following pairs: %s" % self.inconsistencies)
-#             return True
-
-#     return Synchronize
->>>>>>> 3a57b3c5
