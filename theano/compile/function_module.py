"""Driver of graph construction, optimization, and linking.

"""
__docformat__ = "restructuredtext en"

import copy_reg
import cPickle

import sys, time, copy

from theano.gof.python25 import partial

import numpy
import theano.gof
#from theano import gof
import mode as mode_module
from io import *


import logging
_logger = logging.getLogger('theano.compile.function_module')

def alias_root(v):
    """Return the variable to which v is aliased by view_maps and destroy_maps"""
    if v.owner is None: return v
    vmap = getattr(v.owner.op, 'view_map', {})
    dmap = getattr(v.owner.op, 'destroy_map', {})
    outpos = v.owner.outputs.index(v)
    v_views = vmap.get(outpos, []) + dmap.get(outpos, [])
    if len(v_views) > 1:
        raise NotImplementedError()
    elif v_views:
        return alias_root(v.owner.inputs[v_views[0]])
    else:
        return v

def view_tree_set(v, treeset):
    """Add to `treeset` all variables that are views of v, given that v is not a view"""
    treeset.add(v)
    for cl, v_input_pos_to_cl in v.clients:
        if cl == 'output':
            continue
        vmap = getattr(cl.op, 'view_map', {})
        dmap = getattr(cl.op, 'destroy_map', {})
        for opos, iposlist in vmap.items() + dmap.items():
            if v_input_pos_to_cl in iposlist:
                if cl.outputs[opos] not in treeset:
                    view_tree_set(cl.outputs[opos], treeset)

def infer_reuse_pattern(env, outputs_to_disown):
    """
    Given an env and a list of variables, returns the list or set of all variables which may
    share the same underlying data storage as any of the specified variables. Used internally
    by function, FunctionMaker.

    This list (or set) is also refered to as no_recycling sometimes, especially by linker code.
    """
    rval = set()
    for o in outputs_to_disown:
        view_tree_set(alias_root(o), rval)
    # remove from rval all of the inputs, constants, values.
    rval = set(r for r in rval if r.owner is not None)

    if 0:
        # DEBUG STUFF
        # verify that we return a superset of what we've been returning so far...
        rval0 = _old_infer_reuse_pattern(env, outputs_to_disown)
        rval0_set = set(rval0)

        for r in rval0_set:
            assert r in rval

    return rval

def _old_infer_reuse_pattern(env, outputs_to_disown):
    """
    Given an env and a list of variables, returns the list of all
    variables which may share the same underlying data storage as any of
    the specified variables. Used internally by function, FunctionMaker.

    This list is also refered to as no_recycling sometimes.
    """
    do_not_reuse = list()
    seen = set()
    def walk(r):
        if r.owner is None or r in seen:
            return
        seen.add(r)
        do_not_reuse.append(r)
        node = r.owner
        op = node.op
        dmap = getattr(op, 'destroy_map', {})
        vmap = getattr(op, 'view_map', {})
        for l in dmap.values() + vmap.values():
            for i in l:
                walk(node.inputs[i])
    for output in outputs_to_disown:
        walk(output)
    return do_not_reuse


class Supervisor:
    """
    Listener for Env events which makes sure that no operation overwrites the
    contents of protected Variables. The outputs of the Env are protected by default.
    """

    def __init__(self, protected):
        self.protected = list(protected)

    def validate(self, env):
        if not hasattr(env, 'destroyers'):
            return True
        for r in self.protected + list(env.outputs):
            if env.destroyers(r):
                raise gof.InconsistencyError("Trying to destroy a protected Variable.", r)


def std_env(input_specs, output_specs, accept_inplace = False):
    """
    Makes an Env corresponding to the input specs and the output
    specs.  Any SymbolicInput in the input_specs, if its update field
    is not None, will add an output to the Env corresponding to that
    update. The return value is the Env as well as a list of
    SymbolicOutput instances corresponding to the updates.

    If accept_inplace is False, the graph will be checked for inplace
    operations and an exception will be raised if it has any. If
    accept_inplace is True, a DestroyHandler will be added to the Env
    if there are any inplace operations.

    The returned Env is a clone of the graph between the provided
    inputs and outputs.
    """
    orig_inputs = [spec.variable for spec in input_specs]
    updates = [spec.update for spec in input_specs if spec.update]
    orig_outputs = [spec.variable for spec in output_specs] + updates

    inputs, outputs = gof.graph.clone(orig_inputs, orig_outputs)
    env = gof.env.Env(inputs, outputs)

    for node in env.nodes:
        if getattr(node.op, 'destroy_map', None):
            if not accept_inplace:
                raise TypeError("Graph must not contain inplace operations", node)
            else:
                env.extend(gof.DestroyHandler())
                break

    # We need to protect all immutable inputs from inplace operations.
    env.extend(Supervisor(input for spec, input in zip(input_specs, inputs) if not (spec.mutable or (hasattr(env, 'destroyers') and env.destroyers(input)))))

    # If named nodes are replaced, keep the name
    env.extend(gof.toolbox.PreserveNames())
    return env, map(SymbolicOutput, updates)

class AliasedMemoryError(Exception):
    """Memory is aliased that should not be"""
    pass


###
### Function
###

class DeepCopyOp(theano.gof.Op):
    def __init__(self):
        pass

    def __str__(self):
        return self.__class__.__name__

    def __hash__(self):
        return hash(type(self))

    def __eq__(self, other):
        return type(self) == type(other)

    def make_node(self, x):
        return theano.gof.Apply(self, [x], [x.type()])

    def perform( self, node, args, outs):
        if hasattr(args[0],'copy'):
            #when args[0] is a an ndarray of 0 dimensions,
            #this return a numpy.dtype and not an ndarray
            #So when the args have a copy attribute we use it
            #as this don't have this problem
            outs[0][0] = args[0].copy()
        else:
            outs[0][0] = copy.deepcopy(args[0])

    def c_code_cache_version(self):
        return (1)

    def c_code(self, node, name, inames, onames, sub):
        iname = inames[0]
        oname = onames[0]
        fail = sub['fail']
        if isinstance(node.inputs[0].type, theano.tensor.TensorType):
            return """
        Py_XDECREF(%(oname)s);

        %(oname)s = (PyArrayObject*)PyArray_NewCopy(%(iname)s,NPY_ANYORDER);

        if (!%(oname)s)
        {
            PyErr_SetString(PyExc_ValueError, "DeepCopyOp: the copy failed!");
            %(fail)s;
        }

        """%locals()
        elif isinstance(node.inputs[0].type, theano.sandbox.cuda.CudaNdarrayType):
            return """
        Py_XDECREF(%(oname)s);

        %(oname)s = (CudaNdarray*)CudaNdarray_Copy(%(iname)s);

        if (!%(oname)s)
        {
            PyErr_SetString(PyExc_ValueError, "DeepCopyOp: the copy failed!");
            %(fail)s;
        }

        """%locals()

deep_copy_op = DeepCopyOp()

DUPLICATE = ['DUPLICATE'] # unique id object used as a placeholder for duplicate entries
class Function(object):
    """
    Type of the functions returned by theano.function or theano.FunctionMaker.create.


    `Function` is the callable object that does computation.  It has the storage of inputs and
    outputs, performs the packing and unpacking of inputs and return values.  It implements the
    square-bracket indexing so that you can look up the value of a symbolic node.

    Functions are copyable via {{{fn.copy()}}} and {{{copy.copy(fn)}}}.
    When a function is copied, this instance is duplicated.  Contrast with self.maker
    (instance of `FunctionMaker`) that is shared between copies.
    The meaning of copying a function is that the containers and their current values will all be duplicated.
    This requires that mutable inputs be copied, whereas immutable inputs may be shared between copies.



    A Function instance is hashable, on the basis of its memory address (its id).

    A Function instance is only equal to itself.

    A Function instance may be serialized using the `pickle` or `cPickle` modules.
    This will save all default inputs, the graph, and *** to the pickle file (WRITEME).

    """

    pickle_aliased_memory_strategy = 'warn'
    """How to deal with pickling finding aliased storage.

    Meaningful settings are: 'ignore', 'warn', 'raise'

    If the value is 'warn', then a message will be printed to stderr if aliased storage is
    dectected during pickle.dump.

    If the value is 'raise', then an AliasedMemoryError will be raised if aliased storage is
    detected during pickle.dump.

    """

    input_storage = None
    """list of Container instances"""

    output_storage = None
    """list of Container instances"""

    indices = None
    """list of (SymbolicInput|SymbolicInputKit, indices, [SymbolicInput,...]), one tuple for
    each input

    The first tuple element is the SymbolicInput object for the corresponding function input.

    The second and third tuple elements are used only by Kits, which are deprecated.
    """

    defaults = None
    """ list of 3-tuples, one 3-tuple for each input.

    Tuple element 0: Bool:  Is this input required at each function call?
    Tuple element 1: Bool:  Should this inputs value be reverted after each call?
    Tuple element 2: Any:  The value associated with this input.
    """

    unpack_single = None
    """Bool: for outputs lists of length 1, should the 0'th element be returned directly?"""

    return_none = None
    """Bool: whether the function should return None or not"""

    maker = None
    """FunctionMaker instance"""

    fn = None
    """a function that evaluates the graph.  Typically a linker's make_thunk method created this
    function."""

    finder = None
    """Dictionary mapping several kinds of things to containers.

    We set an entry in finder for:

    - the index of the input

    - the variable instance the input is based on

    - the name of the input

    All entries map to the container or to DUPLICATE if an ambiguity is detected
    """

    inv_finder = None
    """Dict. Reverse lookup of `finder`.

    It maps container -> SymbolicInput
    """

    def __init__(self, fn, input_storage, output_storage, indices, outputs, defaults, unpack_single, return_none, maker):
        """
        Initialize attributes. create finder, inv_finder.
        """

        self.fn = fn
        self.input_storage = input_storage
        self.output_storage = output_storage
        self.indices = indices
        self.outputs = outputs
        self.defaults = defaults
        self.unpack_single = unpack_single
        self.return_none = return_none
        self.maker = maker

        # We will be popping stuff off this `containers` object.  It is a copy.
        containers = list(self.input_storage)
        finder = {}
        inv_finder = {}

        def distribute(indices, cs, value):
            input.distribute(value, indices, cs)
            for c in cs:
                c.provided += 1
        #def assign(c, v):
            #c.data = v

        # Store the list of names of named inputs.
        named_inputs = []
        # Count the number of un-named inputs.
        n_unnamed_inputs = 0

        #setters = []
        # Initialize the storage
        # this loop works by modifying the elements (as variable c) of self.input_storage inplace.
        for i, ((input, indices, sinputs), (required, refeed, value)) in enumerate(zip(self.indices, defaults)):
            if indices is None: # this is true iff input is not a SymbolicInputKit
                c = containers[0]  #containers is being used as a stack. Here we pop off the next one.
                if input.strict:
                    c.strict = True

                if value is not None:
                    # Always initialize the storage.
                    if isinstance(value, gof.Container):
                        # There is no point in obtaining the current value
                        # stored in the container, since the container is
                        # shared.
                        # For safety, we make sure 'refeed' is False, since
                        # there is no need to refeed the defaullt value.
                        assert not refeed
                    else:
                        c.value = value
                c.required = required
                c.implicit = input.implicit
                c.provided = 0 # this is a count of how many times the input has been provided (reinitialized to 0 on __call__)
                finder[i] = c
                finder[input.variable] = c
                if input.name not in finder:
                  finder[input.name] = c
                else:
                  finder[input.name] = DUPLICATE
                if input.name is None:
                    n_unnamed_inputs += 1
                else:
                    named_inputs.append(input.name)
                #backport
                #finder[input.name] = c if input.name not in finder else DUPLICATE
                # inv_finder maps the container to the input (useful for one error message)
                inv_finder[c] = input
                #setters.append(partial(assign, c))
                containers[:1] = []
            else:
                # TODO The following code may need to do something to handle
                # implicit inputs.

                # The input is a SymbolicInputKit, so we take as many containers as the Kit provides inputs
                cs = containers[:len(indices)]
                # distribute does the initialization of the containers
                input.distribute(value, indices, cs)
                f = partial(distribute, indices, cs)
                # Like before, we set a finder entry for the kit. Note that
                # we are not mapping to a container but to a function which
                # can reinitialize all the containers
                finder[i] = f
                finder[input] = f
                if input.name not in finder:
                  finder[input.name] = f
                else:
                  finder[input.name] = DUPLICATE
                #backport
                #finder[input.name] = f if input.name not in finder else DUPLICATE
                #setters.append(f)
                # For each input in the kit and its corresponding container, we put an entry in finder.
                # This allows the user to micro-manage elements of the kit if need be.
                # All containers inherit the required field and have their own "provided" counter
                for c, sin in zip(cs, sinputs):
                    finder[sin.variable] = c
                    finder[sin.name] = c
                    if sin.name not in finder:
                      finder[sin.name] = c
                    else:
                      finder[sin.name] = DUPLICATE
                    #backport
                    #finder[sin.name] = c if sin.name not in finder else DUPLICATE
                    inv_finder[c] = input
                    c.required = required
                    c.provided = 0
                containers[:len(indices)] = []

        self.finder = finder
        self.inv_finder = inv_finder

        # this class is important in overriding the square-bracket notation:
        #     fn.value[x]
        # self reference is available via the closure on the class
        class ValueAttribute(object):
            def __getitem__(self, item):
                try:
                    s = finder[item]
                except KeyError:
                    raise TypeError("Unknown input or state: %s" % item)
                if s is DUPLICATE:
                    raise TypeError("Ambiguous name: %s - please check the names of the inputs of your function for duplicates." % item)
                if isinstance(s, gof.Container):
                    return s.value
                else:
                    raise NotImplementedError
            def __setitem__(self, item, value):
                try:
                    s = finder[item]
                except KeyError:
                    # Print informative error message.
                    msg = get_info_on_inputs(named_inputs, n_unnamed_inputs)
                    raise TypeError("Unknown input or state: %s. %s" % (item, msg))
                if s is DUPLICATE:
                    raise TypeError("Ambiguous name: %s - please check the names of the inputs of your function for duplicates." % item)
                if isinstance(s, gof.Container):
                    s.value = value
                    s.provided += 1
                else:
                    s(value)
            def __contains__(self, item):
                return finder.__contains__(item)

        # this class is important in overriding the square-bracket notation:
        #     fn.container[x]
        # self reference is available via the closure on the class
        class ContainerAttribute(object):
            def __getitem__(self, item):
                return finder[item]
            def __contains__(self, item):
                return finder.__contains__(item)
            # You cannot set the container

        self._value = ValueAttribute()
        self._container = ContainerAttribute()

    def __contains__(self, item):
        return self.value.__contains__(item)

    def __getitem__(self, item):
        return self.value[item]

    def __setitem__(self, item, value):
        self.value[item] = value


    def __copy__(self):
        defaults = [default for _1, _2, default in self.defaults]
        cpy = self.maker.create(defaults, trustme = True)
        for (input,_1,_2), here, there in zip(self.indices, self.input_storage, cpy.input_storage):
            if input.mutable and here is not None:
                there.data = copy.copy(here.data)
            else:
                there.data = here.data
        return cpy

    def __call__(self, *args, **kwargs):
        t0 = time.time()

        # Reinitialize each container's 'provided' counter
        for c in self.input_storage:
            c.provided = 0

        if len(args)+len(kwargs)>len(self.input_storage):
            raise TypeError("Too many parameter passed to theano function")

        # Set positional arguments
        i = 0
        for arg_index, arg in enumerate(args):
            #TODO: provide a Param option for skipping the filter if we
            #      really want speed.
            s = self.input_storage[i]
            if arg is None:
                s.storage[0] = arg
            else:
                try:
                    s.storage[0] = s.type.filter(arg, strict=s.strict)

                except Exception, e:
                    e.args = tuple(list(e.args)+["Bad input argument at index %d" % arg_index])
                    raise
            s.provided += 1
            i+=1


        # Set keyword arguments
        for k, arg in kwargs.iteritems():
            self[k] = arg

<<<<<<< HEAD
        ## Collect aliased inputs among the storage space
        args_share_memory = []
        for i in xrange(len(self.input_storage)):
            if self.input_storage[i].storage[0] is not None:
                is_aliased = False
                for j in xrange(len(args_share_memory)):
                    if numpy.may_share_memory(
                            self.input_storage[i].storage[0] ,
                            self.input_storage[args_share_memory[j][0]].storage[0]):
                        is_aliased = True
                        args_share_memory[j].append(i)
                        break

                if not is_aliased:
                    args_share_memory.append([i])

            # Check for groups of more than one argument that share memory
            for group in args_share_memory:
                if len(group) > 1:
                    # see if any of these arguments are mutable
                    mutable = numpy.any([self.maker.inputs[idx].mutable
                                         for idx in group])
                    # copy all but the first
                    for idx in group[1:]:
                        self.input_storage[i].storage[0] = copy.copy(
                            self.input_storage[i].storage[0])
=======

        if ( not hasattr(self, '_check_for_aliased_inputs') or
            self._check_for_aliased_inputs):
            ## Collect aliased inptus among the storage space
            args_share_memory = []
            for i in xrange(len(self.input_storage)):
                if isinstance(self.input_storage[i].storage[0],
                              numpy.ndarray):
                    is_aliased = False
                    for j in xrange(len(args_share_memory)):
                        for k in args_share_memory[j]:
                            if numpy.may_share_memory(
                                    self.input_storage[i].storage[0] ,
                                    self.input_storage[k].storage[0]):
                                is_aliased = True
                                args_share_memory[j] += [i]
                                break
                        if is_aliased:
                                      break

                    if not is_aliased:
                        args_share_memory.append( [i] )

                # Check for groups of more than one argument that share memory
                for group in args_share_memory:
                    if len(group) > 1:
                        # see if any of these arguments are mutable
                        mutable = numpy.any( [(
                            self.maker.inputs[idx].mutable or
                            self.maker.inputs[idx].borrow ) for idx in group ])
                        # copy all but the first
                        for idx in group[1:]:
                            self.input_storage[i].storage[0] = copy.copy(
                                self.input_storage[i].storage[0])
>>>>>>> 77ff1e13




        # Check if inputs are missing, or if inputs were set more than once, or
        # if we tried to provide inputs that are supposed to be implicit.
        for c in self.input_storage:
            if c.required and not c.provided:
                raise TypeError("Missing required input: %s" % getattr(self.inv_finder[c], 'variable', self.inv_finder[c]))
            if c.provided > 1:
                raise TypeError("Multiple values for input: %s" % getattr(self.inv_finder[c], 'variable', self.inv_finder[c]))
            if c.implicit and c.provided > 0:
                raise TypeError('Tried to provide value for implicit input: %s'
                        % getattr(self.inv_finder[c], 'variable',
                            self.inv_finder[c]))

        # Do the actual work
        t0_fn = time.time()
        self.fn()
        dt_fn = time.time() - t0_fn

        # Retrieve the values that were computed
        outputs = [x.data for x in self.output_storage]

        # Remove internal references to required inputs.
        # These cannot be re-used anyway.
        for c in self.input_storage:
            if c.required:
                c.storage[0] = None

        # if we are allowing garbage collection, remove the input and output reference from the internal
        # storage cells
        if getattr(self.fn, 'allow_gc', False):
            assert len(self.output_storage) == len(self.maker.env.outputs)
            for o_container, o_variable in zip(self.output_storage, self.maker.env.outputs):
                if o_variable.owner is not None:
                    # this node is the variable of computation
                    # WARNING: This circumvents the 'readonly' attribute in x
                    o_container.storage[0] = None

        # Update the inputs that have an update function
        for input, storage in reversed(zip(self.maker.expanded_inputs, self.input_storage)):
            if input.update is not None:
                storage.data = outputs.pop()

        # Put default values back in the storage
        for i, (required, refeed, value) in enumerate(self.defaults):
            if refeed:
                if isinstance(value, gof.Container):
                    value = value.storage[0]
                self[i] = value

        dt_call=time.time()-t0
        if hasattr(self.maker.mode,'fct_call_time'):
          self.maker.mode.fct_call_time[self] += dt_call
          self.maker.mode.fct_call[self] += 1

        self.maker.mode.call_time += dt_call
        self.maker.mode.fn_time += dt_fn

        if self.return_none:
            return None
        elif self.unpack_single and len(outputs) == 1:
            return outputs[0]
        else:
            return outputs

    value = property(
        lambda self: self._value,
        None, # this property itself is not settable
        doc="""dictionary-like access to the values associated with Variables""")
    container = property(
        lambda self: self._container,
        None, # this property itself is not settable
        doc="""dictionary-like access to the containers associated with Variables""")

# pickling/deepcopy support for Function

def _pickle_Function(f):
    #copy of the input storage list
    ins = list(f.input_storage)
    input_storage = []

    for (input, indices, inputs), (required, refeed, default) in zip(f.indices, f.defaults):
        if isinstance(input, SymbolicInputKit):
            li = len(indices)
            if not default:
                input_storage.append(ins[:li])
            else:
                input_storage.append(default)
            ins[:li] = []
        else:
            input_storage.append(ins[0])
            del ins[0]

    inputs_data = [x.data for x in f.input_storage]

    # HACK to detect aliased storage.
    # This is here because aliased relationships are not [currently] preserved across the pickle operation
    if not (f.pickle_aliased_memory_strategy == 'ignore'):
        all_data = input_storage + inputs_data # addition here means list append
        for i, d_i in enumerate(all_data):
            for j, d_j in enumerate(all_data):
                if (i < j) and isinstance(d_i, numpy.ndarray) and isinstance(d_j, numpy.ndarray):
                    if numpy.may_share_memory(d_i, d_j):
                        if f.pickle_aliased_memory_strategy == 'warn':
                            _logger.warning('aliased relationship between Function arguments '
                                    'will not be preserved by un-pickling operation')
                            #_logger.debug(str([d_i, d_j, id(d_i), id(d_j)]))
                        else:
                            raise AliasedMemoryError(d_i, d_j)

    rval = (_constructor_Function, (f.maker, input_storage, inputs_data))
    return rval

def _constructor_Function(maker, input_storage, inputs_data):
    f = maker.create(input_storage, trustme = True)
    assert len(f.input_storage) == len(inputs_data)
    for container, x in zip(f.input_storage, inputs_data):
        assert (container.data is x) or (container.data == x)
    return f

copy_reg.pickle(Function, _pickle_Function)



###
### SanityCheckFunction
###

class SanityCheckFunction(Function):

    def __init__(self, others, check_equal, *args, **kwargs):
        super(SanityCheckFunction, self).__init__(*args, **kwargs)
        self.others = others
        self.check_equal = check_equal
        # DEPRECATED?  Is this just for DualLinker?

    def __setitem__(self, item, value):
        super(SanityCheckFunction, self).__setitem__(item, value)
        for fn in self.others:
            fn[item] = value

    def __call__(self, *args, **kwargs):

        for fn in self.others:
            for stor1, stor2 in zip(self.input_storage, fn.input_storage):
                stor2.value = copy.copy(stor1.value)

        variables = super(SanityCheckFunction, self).__call__(*args, **kwargs)

        all_outputs = [copy.copy(c.value) for c in self.output_storage] # we keep a copy to make sure it's not overwritten
        for fn in self.others:
            fn(*args, **kwargs)

            for i, (c1, c2, input) in enumerate(zip(self.input_storage, fn.input_storage, self.maker.inputs)):
                if not input.mutable:
                    if not self.check_equal(c1.value, c2.value):
                        name = c2.name
                        if name:
                          the_name = name
                        else:
                          the_name = ""
                        raise ValueError("Input #%i%s using %s and %s differs."
                                         % (i,
                                            #backport
                                            #" (%s)" % name if name else "",
                                            " (%s)" % the_name,
                                            self.maker.mode,
                                            fn.maker.mode),
                                         c1.value, c2.value)

            # This checks all output storage (this includes state variables that we updated)
            # This is ok because the variables of a call stick around in their storage
            for i, (r1, c2) in enumerate(zip(all_outputs, fn.output_storage)):
                r2 = c2.value
                if not self.check_equal(r1, r2):
                    name = c2.name
                    if name:
                      the_name = name
                    else:
                     the_name = ""
                    raise ValueError("Variable #%i%s using %s and %s differs."
                                     % (i,
                                        #backport
                                        #" (%s)" % name if name else "",
                                        " (%s)" % the_name,
                                        self.maker.mode,
                                        fn.maker.mode),
                                     r1, r2)
        return variables



###
### FunctionMaker
###

NODEFAULT = ['NODEFAULT']
class FunctionMaker(object):
    """`FunctionMaker` is the class to `create` `Function` instances.

    This class has the env, the optimizer, and the linker.  When copying a `Function`, there is
    no need to duplicate the `FunctionMaker` instance.  Deepcopy still copies both, which can
    variable in re-compilation.

    """

    @staticmethod
    def wrap_in(input):
        if isinstance(input, (SymbolicInput, SymbolicInputKit)):
            return input
        elif isinstance(input, gof.Variable):
            # r -> SymbolicInput(variable=r)
            return SymbolicInput(input)
        elif isinstance(input, (list, tuple)):
            # (r, u) -> SymbolicInput(variable=r, update=u)
            if len(input) == 2:
                return SymbolicInput(input[0], update = input[1])
            else:
                raise TypeError("Expected two elements in the list or tuple.", input)
        else:
            raise TypeError("Unknown input type: %s (%s), expected Variable instance", type(input), input)

    @staticmethod
    def expand_in(sinput, rinputs):
        # For SymbolicInputKits, this extracts a list of SymbolicInput instances
        # and corresponding indices such that these SymbolicInputs are representative
        # of some of the Variable instances in inputs.
        # For SymbolicInput, this returns None as the list of indices and a list with
        # just the SymbolicInput.
        if isinstance(sinput, SymbolicInputKit):
            return sinput.complete(rinputs)
        elif isinstance(sinput, SymbolicInput):
            return [None, [sinput]]

    @staticmethod
    def wrap_out(output):
        if isinstance(output, SymbolicOutput):
            return output
        elif isinstance(output, gof.Variable):
            return SymbolicOutput(output)
        else:
            raise TypeError("Unknown output type: %s (%s)", type(output), output)

    def __init__(self, inputs, outputs,
            mode = None, accept_inplace = False, function_builder = Function):
        """
        :type inputs: a list of SymbolicInput instances

        :type outputs: a list of SymbolicOutput instances
                    outputs may also be a single Variable (not a list), in which
                    case the functions produced by FunctionMaker will return
                    their output value directly

        :param mode: a Mode instance telling FunctionMaker how to optimize and link.  None
        means to use the `config.mode`.

        :param accept_inplace: True iff it is acceptable to have inplace operations
                    in the graph from the inputs to the outputs
        """

        mode = mode_module.get_mode(mode)

        # Handle the case where inputs and/or outputs is a single Variable (not in a list)
        unpack_single = False
        return_none = False
        if outputs is None:
            return_none = True
            outputs = []
        if not isinstance(outputs, (list, tuple)):
            unpack_single = True
            outputs = [outputs]
        if not isinstance(inputs, (list, tuple)):
            inputs = [inputs]


        # Wrap them in In or Out instances if needed.
        #import pudb; pudb.set_trace()
        inputs, outputs =  map(self.wrap_in, inputs), map(self.wrap_out, outputs)
        _inputs = gof.graph.inputs([o.variable for o in outputs] + [i.update
            for i in inputs if getattr(i, 'update', False)])

        #TODO: REMOVE THIS CRUFT - it's complicated for SymbolicInputKits
        indices = [[input] + self.expand_in(input, _inputs) for input in inputs]
        expanded_inputs = reduce(list.__add__, [list(z) for x, y, z in indices], [])
        assert expanded_inputs == inputs  #JB - I added this to make sure we could delete above

        # make the env (copies the graph, creates NEW INPUT AND OUTPUT VARIABLES)
        env, additional_outputs = std_env(expanded_inputs, outputs, accept_inplace)
        self.env = env

        # Fetch the optimizer and linker
        optimizer, linker = mode.optimizer, copy.copy(mode.linker)

        # optimize the env
        t0 = time.time()
        optimizer(env)
        _logger.debug('Optimizing took %f seconds' % (time.time() - t0))

        # This loop was inserted to remove aliasing between outputs when they all
        # evaluete to the same value. Originally it was OK for outputs to be aliased,
        # but some of the outputs can be shared variables, and is not good for shared
        # variables to be aliased. It might be possible to optimize this by making sure
        # there is no aliasing only between shared variables.

        assert len(inputs) == len(env.inputs)

        updated_env_inputs = [env_i for i, env_i in zip(inputs, env.inputs) if getattr(i, 'update', False)]

        for i in xrange(len(env.outputs)):
            views_of_output_i = set()
            view_tree_set(alias_root(env.outputs[i]), views_of_output_i)
            copied = False
            # do not allow outputs to be aliased
            for j in xrange(i+1, len(env.outputs)):
                if env.outputs[j] in views_of_output_i:
                    env.change_input('output', i, deep_copy_op(env.outputs[i]))
                    copied = True
                    break

            if not copied:
                for input_j in env.inputs:
                    # do not allow outputs to be aliased to an inputs (j), unless
                    # a) that j'th input has been 'destroyed' by e.g. in-place computations
                    # b) that j'th input is a shared variable that is also being updated
                    if hasattr(env,'get_destroyers_of') and env.get_destroyers_of(input_j):
                        continue
                    if input_j in updated_env_inputs:
                        continue
                    if input_j in views_of_output_i:
                        env.change_input('output', i, deep_copy_op(env.outputs[i]))
                        break



        # initialize the linker
        if not hasattr(linker, 'accept'):
            raise ValueError("'linker' parameter of FunctionFactory should be a Linker with an accept method " \
                             "or one of %s" % mode_module.predefined_linkers.keys())

        #the 'no_borrow' outputs are the ones for which that we can't return the internal storage pointer.
        assert len(env.outputs) == len(outputs+additional_outputs)
        no_borrow = [output for output, spec in zip(env.outputs, outputs+additional_outputs) if not spec.borrow]
        if no_borrow:
            self.linker = linker.accept(env, no_recycling = infer_reuse_pattern(env, no_borrow))
        else:
            self.linker = linker.accept(env)

        self.indices = indices
        self.inputs = inputs
        self.expanded_inputs = expanded_inputs
        self.outputs = outputs
        self.unpack_single = unpack_single
        self.return_none = return_none
        self.mode = mode
        self.accept_inplace = accept_inplace
        self.function_builder = function_builder

        self.required = [(i.value == None) for i in self.inputs]
        self.refeed = [
                (i.value != None and not isinstance(i.value, gof.Container) and i.update == None)
                    for i in self.inputs]

    def create(self, input_storage=None, trustme=False):
        """
        Create a function.

        input_storage -> a list matching the inputs list and providing default values
                    if the default for an input is None, then that input is a
                    required input. For an input with an update, the default
                    acts as initialization.
        trustme -> disables some exceptions, used internally
        """
        if input_storage is None:
            input_storage = [None]*len(self.inputs)
        input_storage_lists = [] # list of independent one-element lists, will be passed to the linker
        defaults = []

        # The following loop is to fill in the input_storage_lists and defaults lists.
        assert len(self.indices) == len(input_storage)
        for i, ((input, indices, subinputs), input_storage_i) in enumerate(zip(self.indices, input_storage)):
            # Replace any default value given as a variable by its container.
            # Note that this makes sense only in the context of shared variables,
            # but for now we avoid dealing directly with them to avoid dependency
            # on the shared variables work-in-progress repository.
            if isinstance(input_storage_i, gof.Variable):
                input_storage_i = input_storage_i.container

            if isinstance(input_storage_i, gof.Container):
                # If the default is a gof.Container, this means we want to
                # share the same storage. This is done by appending
                # input_storage_i.storage to input_storage_lists.
                if indices is not None:
                    raise TypeError("Cannot take a Container instance as default for a SymbolicInputKit.")
                input_storage_lists.append(input_storage_i.storage)
                defaults.append((self.required[i],
                    self.refeed[i],
                    input_storage_i.storage[0]))
            else:
                # Normal case: one new, independent storage unit
                input_storage_lists.append([input_storage_i])
                defaults.append((self.required[i], self.refeed[i], input_storage_i))


        # Get a function instance
        t0 = time.time()
        _fn, _i, _o = self.linker.make_thunk(input_storage = input_storage_lists)
        _logger.debug('Linking took %f seconds' % (time.time() - t0))
        fn = self.function_builder(_fn, _i, _o, self.indices, self.outputs, defaults, self.unpack_single, self.return_none, self)
        return fn


def _pickle_FunctionMaker(fm):
    if fm.return_none:
      outputs = None
    else:
      if fm.unpack_single:
        outputs = fm.outputs[0]
      else:
        outputs = fm.outputs

    #backport
    #outputs = None if fm.return_none else (fm.outputs[0] if fm.unpack_single else fm.outputs)
    rval = (_constructor_FunctionMaker, (fm.inputs, outputs, fm.mode, fm.accept_inplace))
    return rval

def _constructor_FunctionMaker(*args):
    return FunctionMaker(*args)

copy_reg.pickle(FunctionMaker, _pickle_FunctionMaker)


def _pickle_slice(s):
    return (slice, (s.start, s.stop, s.step))

copy_reg.pickle(slice, _pickle_slice)



__checkers = []

def check_equal(x, y):
    for checker in __checkers:
        try:
            return checker(x, y)
        except:
            continue
    return x == y
    #raise Exception('No checker for equality between %s and %s' % (x, y))

def register_checker(checker):
    __checkers.insert(0, checker)

def orig_function(inputs, outputs, mode=None, accept_inplace = False, name=None):
    """
    Return a Function that will calculate the outputs from the inputs.

    :param inputs: list of `SymbolicInput` or `In` instances

    :param outputs: a SymbolicOutput or a list of `SymbolicOutput` or `Out` instances.   The return
        value of the returned function will match the format of this argument (either the value
        itself or a list of one or more return values)

    :param mode: a descriptive string or a Mode instance. (Default of None means to use
    `config.mode` (See below for descriptive string list).

    :param name: an optional name for this fct. If used, the profile mode will print the time spent in this fct.

    Currently, the library provides the following mode strings:

     - FAST_RUN (default) (optimize without too much time)

     - FAST_COMPILE (minimal optimization)

     - PROFILE_MODE : allow to print a profile mode with mode.print_summary

     - DEBUG_MODE : verify many internal conditions that are normally assumed (SLOW)

    :param accept_inplace:  True iff the graph can contain inplace operations prior to the
    optimization phase (default is False)

    """

    #Every element of the input list will be upgraded to an `In` instance if necessary,
    #using the rules implemented by the `convert_function_input` function.

    #Similarly, every element of the output list will be upgraded to an
    #`Out` instance if necessary:

    t1 = time.time()
    mode = mode_module.get_mode(mode)

    inputs = map(convert_function_input, inputs)
    if outputs is not None:
        if isinstance(outputs, (list, tuple)):
            outputs = map(FunctionMaker.wrap_out, outputs)
        else:
            outputs = FunctionMaker.wrap_out(outputs)

    defaults = [getattr(input, 'value', None) for input in inputs]

    if isinstance(mode, (list, tuple)): # "mode comparison" semantics
        _logger.warning('Passing multiple modes is deprecated (20091019)')
        if not mode:
            raise ValueError("Please provide at least one mode.")
        elif len(mode) == 1:
            fn = FunctionMaker(inputs, outputs, mode[0], accept_inplace = accept_inplace).create(defaults)
        else:
            #return a different kind of function
            def dup_defaults():
                # TODO This may need to be changed to use containers as defaults.
                retval = []
                for default in defaults:
                  if isinstance(default, gof.Container):
                    retval +=[copy.copy(default.value)]
                  else:
                    retval +=[copy.copy(default)]
                return retval
                #backport
                #return [copy.copy(default.value) if isinstance(default, gof.Container) else
                #        copy.copy(default)
                #        for default in defaults]
            makers = [FunctionMaker(inputs, outputs, m, accept_inplace = accept_inplace) for m in mode[1:]]
            fns = [maker.create(dup_defaults(), trustme = True) for maker in makers]
            builder = partial(SanityCheckFunction, fns, check_equal)
            maker1 = FunctionMaker(inputs, outputs, mode[0], accept_inplace = accept_inplace, function_builder = builder)
            fn = maker1.create(defaults)
    else:
        Maker = getattr(mode, 'function_maker', FunctionMaker)
        fn = Maker(inputs, outputs, mode, accept_inplace = accept_inplace).create(defaults)

    t2 = time.time()
    if hasattr(mode, 'compile_time'):
        mode.compile_time+=t2-t1

    fn.name = name

    if hasattr(mode,'fct_call_time'):
      mode.fct_call_time.setdefault(fn,0)
    if hasattr(mode,'fct_call'):
      mode.fct_call.setdefault(fn,0)

    return fn



def convert_function_input(input):
    """
    Upgrade a input shortcut to an In instance.

    The rules for upgrading are as follows:

    - a `Variable` instance r will be upgraded like `In`(r)

    - a tuple (name, r) will be `In`(r, name=name)

    - a tuple (r, val) will be `In`(r, value=value, autoname=True)

    - a tuple ((r,up), val) will be `In`(r, value=value, update=up, autoname=True)

    - a tuple (name, r, val) will be `In`(r, name=name, value=value)

    - a tuple (name, (r,up), val) will be `In`(r, name=name, value=val, update=up, autoname=True)


    """
    if isinstance(input, (SymbolicInput, SymbolicInputKit)):
        return input
    elif isinstance(input, gof.Constant):
        raise TypeError('A Constant instance is not a legal function input', input)
    elif isinstance(input, gof.Variable):
        return In(input)
    elif isinstance(input, (list, tuple)):
        orig = input
        if not input:
            raise TypeError("Nonsensical input specification: %s" % input)
        if isinstance(input[0], str):
            name = input[0]
            input = input[1:]
        else:
            name = None
        if isinstance(input[0], (list, tuple)):
            if len(input[0]) != 2 or len(input) != 2:
                raise TypeError("Invalid input syntax: %s (check documentation or use an In instance)" % orig)
            (variable, update), value = input
        elif isinstance(input[0], gof.Variable):
            if len(input) == 1:
                variable, update, value = input[0], None, None
            elif len(input) == 2:
                (variable, value), update = input, None
            else:
                raise TypeError("Invalid input syntax: %s (check documentation or use an In instance)" % orig)
        elif isinstance(input[0], (SymbolicInput, SymbolicInputKit)):
            if len(input) == 1:
                return input[0]
            elif len(input) == 2:
                input, value = input
                if name is not None: input.name = name
                input.value = value
                return input
        else:
            raise TypeError("The input specification is not valid: %s" % input)

        if not isinstance(variable, gof.Variable):
            raise TypeError("Unknown input type: %s, expected Variable instance" % type(variable), variable)
        if update is not None and not isinstance(update, gof.Variable):
            raise TypeError("Unknown update type: %s, expected Variable instance" % type(update), update)
        if value is not None and isinstance(value, (gof.Variable, SymbolicInput)):
            raise TypeError("The value for input %s should not be a Variable or SymbolicInput instance (got: %s)" % (variable, value))

        return In(variable, name=name, value=value, update=update)
    else:
        raise TypeError("Unknown input type: %s, expected Variable instance" % type(input), input)


def get_info_on_inputs(named_inputs, n_unnamed_inputs):
    """Return a human-readable description of named and un-named inputs."""
    n_named_inputs = len(named_inputs)
    def get_plural(n):
        if n > 1:
            return 's'
        else:
            return ''
    if n_named_inputs == 0:
        if n_unnamed_inputs == 0:
            msg = 'The function is supposed to have no input.'
        else:
            if n_unnamed_inputs == 1:
                msg = ("The function has a single input variable which has no "
                        "name, and thus cannot be assigned through a keyword"
                        " argument (use 'name=...' in a Variable's "
                        "constructor to give it a name).")
            else:
                # Use plural.
                msg = ("The function has %s inputs, but none of them is named,"
                        " and thus they cannot be assigned through keyword "
                        "arguments (use 'name=...' in a Variable's "
                        "constructor to give it a name)." % n_unnamed_inputs)
    else:
        if n_unnamed_inputs == 0:
            msg = ("The function has %s named input%s (%s)." % (
                n_named_inputs, get_plural(n_named_inputs),
                ', '.join(named_inputs)))
        else:
            msg = ("The function has %s named input%s (%s), and %s unnamed "
                    "input%s which thus cannot be accessed through keyword "
                    "argument%s (use 'name=...' in a variable's constructor "
                    "to give it a name)." % (
                    n_named_inputs, get_plural(n_named_inputs),
                    ', '.join(named_inputs), n_unnamed_inputs,
                    get_plural(n_unnamed_inputs),
                    get_plural(n_unnamed_inputs)))
    return msg
<|MERGE_RESOLUTION|>--- conflicted
+++ resolved
@@ -531,38 +531,10 @@
         for k, arg in kwargs.iteritems():
             self[k] = arg
 
-<<<<<<< HEAD
-        ## Collect aliased inputs among the storage space
-        args_share_memory = []
-        for i in xrange(len(self.input_storage)):
-            if self.input_storage[i].storage[0] is not None:
-                is_aliased = False
-                for j in xrange(len(args_share_memory)):
-                    if numpy.may_share_memory(
-                            self.input_storage[i].storage[0] ,
-                            self.input_storage[args_share_memory[j][0]].storage[0]):
-                        is_aliased = True
-                        args_share_memory[j].append(i)
-                        break
-
-                if not is_aliased:
-                    args_share_memory.append([i])
-
-            # Check for groups of more than one argument that share memory
-            for group in args_share_memory:
-                if len(group) > 1:
-                    # see if any of these arguments are mutable
-                    mutable = numpy.any([self.maker.inputs[idx].mutable
-                                         for idx in group])
-                    # copy all but the first
-                    for idx in group[1:]:
-                        self.input_storage[i].storage[0] = copy.copy(
-                            self.input_storage[i].storage[0])
-=======
 
         if ( not hasattr(self, '_check_for_aliased_inputs') or
             self._check_for_aliased_inputs):
-            ## Collect aliased inptus among the storage space
+            ## Collect aliased inputs among the storage space
             args_share_memory = []
             for i in xrange(len(self.input_storage)):
                 if isinstance(self.input_storage[i].storage[0],
@@ -574,26 +546,25 @@
                                     self.input_storage[i].storage[0] ,
                                     self.input_storage[k].storage[0]):
                                 is_aliased = True
-                                args_share_memory[j] += [i]
+                                args_share_memory[j].append(i)
                                 break
                         if is_aliased:
                                       break
 
                     if not is_aliased:
-                        args_share_memory.append( [i] )
+                        args_share_memory.append([i])
 
                 # Check for groups of more than one argument that share memory
                 for group in args_share_memory:
                     if len(group) > 1:
                         # see if any of these arguments are mutable
-                        mutable = numpy.any( [(
-                            self.maker.inputs[idx].mutable or
-                            self.maker.inputs[idx].borrow ) for idx in group ])
+                        mutable = numpy.any([(self.maker.inputs[idx].mutable or
+                                             self.maker.inputs[idx].borrow )
+                                             for idx in group ])
                         # copy all but the first
                         for idx in group[1:]:
                             self.input_storage[i].storage[0] = copy.copy(
                                 self.input_storage[i].storage[0])
->>>>>>> 77ff1e13
 
 
 
